#!/usr/bin/env python3

# Snippets to read from the colmap database taken from:
# https://github.com/colmap/colmap/blob/ad7bd93f1a27af7533121aa043a167fe1490688c /
# scripts/python/export_to_bundler.py
# scripts/python/read_write_model.py
# License is that derived from those files.

from __future__ import absolute_import
from __future__ import division
from __future__ import print_function
from __future__ import unicode_literals

import argparse
import math
import os
import sqlite3
from collections import defaultdict
from pathlib import Path
from struct import unpack
from PIL import Image

from opensfm import pysfm
import numpy as np

from opensfm import dataset
from opensfm import features
from opensfm import io
from opensfm import types
from opensfm.commands.undistort import perspective_camera_from_perspective

EXPORT_DIR_NAME = 'opensfm_export'


def import_cameras_images(db, data):
    cursor = db.cursor()
    cursor.execute("SELECT camera_id, model, width, height, prior_focal_length, params FROM "
                   "cameras;")
    cameras = {}
    for row in cursor:
        camera_id, camera_model_id, width, height, prior_focal, params = row
        params = np.fromstring(params, dtype=np.double)
        cam = cam_from_colmap_params(camera_model_id, width, height, params, prior_focal)
        cam.id = str(camera_id)
        cameras[camera_id] = cam

    data.save_camera_models(cameras)

    images_map = {}
    cursor.execute("SELECT image_id, camera_id, name FROM images;")
    for row in cursor:
        image_id, camera_id, filename = int(row[0]), int(row[1]), row[2]
        images_map[image_id] = (filename, camera_id)
        cam = cameras[camera_id]
        focal_ratio = cam.focal_x if isinstance(cam, types.BrownPerspectiveCamera) else cam.focal
        exif_data = {
            "make": "unknown",
            "model": "unknown",
            "width": cam.width,
            "height": cam.height,
            "projection_type": cam.projection_type,
            "focal_ratio": focal_ratio,
            "orientation": 1,
            "camera": "{}".format(camera_id),
            "skey": "TheSequence",
            "capture_time": 0.0,
            "gps": {},
        }
        data.save_exif(filename, exif_data)

    cursor.close()
    return cameras, images_map


def pair_id_to_image_ids(pair_id):
    image_id2 = pair_id % 2147483647
    image_id1 = (pair_id - image_id2) // 2147483647
    return image_id1, image_id2


def get_scale_orientation_from_affine(arr):
    # (x, y, a_11, a_12, a_21, a_22)
    a11 = arr[:, 2]
    a12 = arr[:, 3]
    a21 = arr[:, 4]
    a22 = arr[:, 5]
    scale_x = np.sqrt(a11 * a11 + a21 * a21)
    scale_y = np.sqrt(a12 * a12 + a22 * a22)
    orientation = np.arctan2(a21, a11)
    # shear = np.arctan2(-a12, a22) - orientation
    scale = (scale_x + scale_y) / 2
    return scale, orientation


def import_features(db, data, image_map, camera_map):
    cursor = db.cursor()
    cursor.execute("SELECT image_id, rows, cols, data FROM keypoints;")
    keypoints = {}
    colors = {}
    for row in cursor:
        image_id, n_rows, n_cols, arr = row
        filename, camera_id = image_map[image_id]
        cam = camera_map[camera_id]

        arr = np.fromstring(arr, dtype=np.float32).reshape((n_rows, n_cols))

        rgb = data.load_image(filename).astype(np.float32)
        xc = np.clip(arr[:, 1].astype(int), 0, rgb.shape[0] - 1)
        yc = np.clip(arr[:, 0].astype(int), 0, rgb.shape[1] - 1)
        colors[image_id] = rgb[xc, yc, :]

        arr[:, :2] = features.normalized_image_coordinates(arr[:, :2], cam.width, cam.height)
        if n_cols == 4:
            x, y, s, o = arr[:, 0], arr[:, 1], arr[:, 2], arr[:, 3]
        elif n_cols == 6:
            x, y = arr[:, 0], arr[:, 1]
            s, o = get_scale_orientation_from_affine(arr)
        elif n_cols == 2:
            x, y = arr[:, 0], arr[:, 1]
            s = np.zeros_like(x)
            o = np.zeros_like(x)
        else:
            raise ValueError
        s = s / max(cam.width, cam.height)
        keypoints[image_id] = np.vstack((x, y, s, o)).T

    cursor.execute("SELECT image_id, rows, cols, data FROM descriptors;")
    for row in cursor:
        image_id, n_rows, n_cols, arr = row
        filename, _ = image_map[image_id]
        descriptors = np.fromstring(arr, dtype=np.uint8).reshape((n_rows, n_cols))
        kp = keypoints[image_id]
        data.save_features(filename, kp, descriptors, colors[image_id])

    cursor.close()
    return keypoints


def import_matches(db, data, image_map):
    cursor = db.cursor()
    min_matches = 1
    cursor.execute("SELECT pair_id, data FROM two_view_geometries WHERE rows>=?;", (min_matches,))

    matches_per_im1 = {m[0]: {} for m in image_map.values()}

    for row in cursor:
        pair_id = row[0]
        inlier_matches = np.fromstring(row[1], dtype=np.uint32).reshape(-1, 2)
        image_id1, image_id2 = pair_id_to_image_ids(pair_id)
        image_name1 = image_map[image_id1][0]
        image_name2 = image_map[image_id2][0]
        matches_per_im1[image_name1][image_name2] = inlier_matches

    for image_name1, matches in matches_per_im1.items():
        data.save_matches(image_name1, matches)

    cursor.close()


def import_cameras_reconstruction(path_cameras):
    """
    Imports cameras from a COLMAP reconstruction text file
    """
    r_cams = {}
    mapping = {'FULL_OPENCV': 6, 'RADIAL': 3, 'RADIAL_FISHEYE': 9}
    with io.open_rt(path_cameras) as fin:
        for row in fin:
            if row[0] == '#':
                continue
            row = row[:-1].split(' ')
            camera_id = row[0]
            camera_model = row[1]
            width = int(row[2])
            height = int(row[3])
            params = [float(p) for p in row[4:]]
            camera_model_id = mapping[camera_model]
            cam = cam_from_colmap_params(camera_model_id, width, height, params)
            cam.id = camera_id
            r_cams[camera_id] = cam
    return r_cams


def cam_from_colmap_params(camera_model_id, width, height, params, prior_focal=1):
    """
    Helper function to map from colmap parameters to an OpenSfM camera
    """
    mapping = {3: 'perspective', 6: 'brown', 9: 'fisheye'}
    projection_type = mapping[camera_model_id]
    normalizer = max(width, height)
    if projection_type == 'perspective':
        cam = types.PerspectiveCamera()
        cam.focal = params[0] / normalizer if prior_focal else 0.85
        cam.k1 = params[3]
        cam.k2 = params[4]
    elif projection_type == 'brown':
        raise ValueError("FullOpenCVCameraModel not supported in OpenSfM")
    else:  # projection_type == 'fisheye'
        cam = types.FisheyeCamera()
        cam.focal = params[0] / normalizer if prior_focal else 0.85
        cam.k1 = params[3]
    cam.width = width
    cam.height = height
    return cam


def import_shots_reconstruction(path_shots, camera_map, keypoints, points3D):
    """
    Reads the points.txt from colmap, which contains two lines of data per image:
    #   IMAGE_ID, QW, QX, QY, QZ, TX, TY, TZ, CAMERA_ID, NAME
    #   POINTS2D[] as (X, Y, POINT3D_ID)

    With this, we build the OpenSfM shots and a partial tracks graph.
    """
    tracks_manager = pysfm.TracksManager()
    shots = {}
    image_ix_to_shot_id = {}
    with io.open_rt(path_shots) as fin:
        image_ix = -1
        while True:
            row = fin.readline().strip()
            if not row:  # None or len==0
                break
            if row[0] == '#':
                continue

            row = row.split(' ')
            image_ix += 1
            colmap_shot_id = int(row[0])
            q = np.array(tuple(map(float, row[1:5])))
            t = np.array(tuple(map(float, row[5:8])))
            colmap_camera_id = row[8]
            image = row[9]  # filename / key

            shot = types.Shot()
            shot.pose = types.Pose(rotation=quaternion_to_angle_axis(q), translation=t)
            shot.camera = camera_map[colmap_camera_id]
            shot.id = image
            shots[shot.id] = shot
            image_ix_to_shot_id[image_ix] = shot.id

            row = fin.readline().strip().split(' ')
            xys = np.column_stack([tuple(map(float, row[0::3])), tuple(map(float, row[1::3]))])
            xys = features.normalized_image_coordinates(xys,
                                                        shot.camera.width,
                                                        shot.camera.height)
            point3D_ids = np.array(tuple(map(int, row[2::3])))

            point2d_idx = 0
            for point3D_id, xy in zip(point3D_ids, xys):
                if point3D_id == -1:
                    continue
                kp = keypoints[colmap_shot_id][point2d_idx]
                r,g,b = points3D[point3D_id].color
                obs = pysfm.Observation(xy[0], xy[1], kp[2], int(r), int(g), int(b), point2d_idx)
                tracks_manager.add_observation(image, str(point3D_id), obs)
                point2d_idx += 1

<<<<<<< HEAD
    return shots, tracks_graph, image_ix_to_shot_id
=======
    return shots, tracks_manager
>>>>>>> 838c834b


def import_points_reconstruction(path_points):
    points3d = {}

    with io.open_rt(path_points) as fin:
        for row in fin:
            if row[0] == '#':
                continue
            row = row[:-1].split(' ')
            p = types.Point()
            p.id = int(row[0])
            p.coordinates = tuple(map(float, row[1:4]))
            p.color = tuple(map(int, row[4:7]))
            points3d[p.id] = p
    return points3d

def read_colmap_ply(path_ply):
    """
    Reads the ply output from COLMAP.
    This is not a generic ply binary reader but a quick hack to read only this file
    """
    header_should_be = ["ply\n",
                        "format binary_little_endian 1.0\n",
                        "element vertex\n",
                        "property float x\n",
                        "property float y\n",
                        "property float z\n",
                        "property float nx\n",
                        "property float ny\n",
                        "property float nz\n",
                        "property uchar red\n",
                        "property uchar green\n",
                        "property uchar blue\n",
                        "end_header\n"]
    properties = [
        ("x", "<f4"),
        ("y", "<f4"),
        ("z", "<f4"),
        ("nx", "<f4"),
        ("ny", "<f4"),
        ("nz", "<f4"),
        ("red", "<u1"),
        ("green", "<u1"),
        ("blue", "<u1"),
    ]

    n_vertices = 0
    with open(path_ply, 'rb') as f:
        header = []
        for line in f:
            line = line.decode()
            if line.startswith("element vertex"):
                n_vertices = int(line.strip().split()[-1])
                line = "element vertex\n"
            header.append(line)
            if line == header_should_be[-1]:
                break

        assert header == header_should_be
        data = np.fromfile(f, dtype=properties, count=n_vertices)
    return data


def read_vis(path_vis):
    """
    <num_points : uint64_t>
    <num_visible_images_for_point1 : uint32_t>
    <point1_image_idx1 : uint32_t><point1_image_idx2 : uint32_t> ...
    <num_visible_images_for_point2 : uint32_t>
    <point2_image_idx2 : uint32_t><point2_image_idx2 : uint32_t> ...
    ...
    Note that an image_idx in the case of the mvs::StereoFuser does not
    correspond to the image_id of a Reconstruction, but the index of the image in
    the mvs::Model, which is the location of the image in the images.bin/.txt.
    """
    points_seen = defaultdict(set)
    with open(path_vis, 'rb') as f:
        n_points = unpack('<Q', f.read(8))[0]
        for point_ix in range(n_points):
            n_images = unpack('<I', f.read(4))[0]
            image_ixs = unpack('<I', f.read(n_images))
            for image_ix in image_ixs:
                points_seen[image_ix].add(point_ix)
    return points_seen


def import_depthmaps_from_fused_pointcloud(data, reconstruction, image_ix_to_shot_id, path_ply):
    """
    Imports the depthmaps by reprojecting the fused pointcloud
    """
    # Read ply
    points = read_colmap_ply(path_ply)
    points = points[:, :3]

    # Read visibility file, save as opensfm depthmaps
    # points_seen[image_ix] == points_ixs
    points_seen = read_vis(path_vis = path_ply + '.vis')

    udata = dataset.UndistortedDataSet(data, 'undistorted')

    for image_ix in points_seen:
        points_seen_from_this_shot = points[points_seen[image_ix]]
        """
        Note that an image_idx in the case of the mvs::StereoFuser does not
        correspond to the image_id of a Reconstruction, but the index of the image in
        the mvs::Model, which is the location of the image in the images.bin/.txt.
        """
        shot_id = image_ix_to_shot_id[image_ix]
        shot = reconstruction.shots[shot_id]
        project_pointcloud_save_depth(udata, points_seen_from_this_shot, shot_id, shot)


def project_pointcloud_save_depth(udata, points, shot_id, shot):
    # Project points to the undistorted image
    assert shot.camera.projection_type == 'perspective'
    shot.camera = perspective_camera_from_perspective(shot.camera)
    w, h = shot.camera.width, shot.camera.height
    points_2d = shot.project_many(points)

    # Compute the depth
    distances = np.linalg.norm(points - shot.pose.get_origin(), axis=1)
    viewing_angles = np.arctan2(np.linalg.norm(points_2d, axis=1), shot.camera.focal)
    depths = distances * np.cos(viewing_angles)

    # Create depth image
    depth_image = np.zeros([h, w])
    pixel_coords = features.denormalized_image_coordinates(points_2d, w, h).astype(int)
    depth_image[pixel_coords[:1], pixel_coords[:, 0]] = depths

    # Save numpy
    filepath = udata._depthmap_file(shot_id, 'fused.npz')
    np.savez_compressed(filepath, points=depth_image)

    # Save png
    quantized_depth = (depth_image * 256).astype(np.uint32)
    depth_image = Image.fromarray(quantized_depth, "I")
    filepath = udata._depthmap_file(shot_id, 'fused.png')
    depth_image.save(filepath)


def quaternion_to_angle_axis(quaternion):
    if quaternion[0] > 1:
        quaternion = quaternion / np.linalg.norm(quaternion)
    qw, qx, qy, qz = quaternion
    s = max(0.001, math.sqrt(1 - qw * qw))
    x = qx / s
    y = qy / s
    z = qz / s
    angle = 2 * math.acos(qw)
    return [angle * x, angle * y, angle * z]


if __name__ == "__main__":
    parser = argparse.ArgumentParser(
        description='Convert COLMAP database to OpenSfM dataset')
    parser.add_argument('database', help='path to the database to be processed')
    parser.add_argument('images', help='path to the images')
    args = parser.parse_args()

    p_db = Path(args.database)
    export_folder = p_db.parent / EXPORT_DIR_NAME
    export_folder.mkdir(exist_ok=True)
    images_path = export_folder / 'images'
    if not images_path.exists():
        os.symlink(args.images, images_path, target_is_directory=True)

    data = dataset.DataSet(export_folder)
    db = sqlite3.connect(p_db.as_posix())
    camera_map, image_map = import_cameras_images(db, data)
    keypoints = import_features(db, data, image_map, camera_map)
    import_matches(db, data, image_map)

    rec_cameras = p_db.parent / 'cameras.txt'
    rec_points = p_db.parent / 'points3D.txt'
    rec_images = p_db.parent / 'images.txt'
    if rec_cameras.exists() and rec_images.exists() and rec_points.exists():
        cameras = import_cameras_reconstruction(rec_cameras)
        points3D = import_points_reconstruction(rec_points)
<<<<<<< HEAD
        shots, tracks_graph, image_ix_to_shot_id = import_shots_reconstruction(rec_images,
                                                                               cameras,
                                                                               keypoints,
                                                                               points3D)

        data.save_tracks_graph(tracks_graph)
=======
        shots, tracks_manager = import_shots_reconstruction(rec_images, cameras, keypoints, points3D)
        data.save_tracks_manager(tracks_manager)
>>>>>>> 838c834b

        reconstruction = types.Reconstruction()
        reconstruction.cameras = cameras
        reconstruction.shots = shots
        reconstruction.points = points3D
        data.save_reconstruction([reconstruction])

        path_ply = p_db.parent / 'dense/fused.ply'
        import_depthmaps_from_fused_pointcloud(data, reconstruction, image_ix_to_shot_id, path_ply)

    else:
        print("Didn't find reconstruction files in text format")

    db.close()<|MERGE_RESOLUTION|>--- conflicted
+++ resolved
@@ -255,11 +255,7 @@
                 tracks_manager.add_observation(image, str(point3D_id), obs)
                 point2d_idx += 1
 
-<<<<<<< HEAD
-    return shots, tracks_graph, image_ix_to_shot_id
-=======
-    return shots, tracks_manager
->>>>>>> 838c834b
+    return shots, tracks_manager, image_ix_to_shot_id
 
 
 def import_points_reconstruction(path_points):
@@ -439,17 +435,12 @@
     if rec_cameras.exists() and rec_images.exists() and rec_points.exists():
         cameras = import_cameras_reconstruction(rec_cameras)
         points3D = import_points_reconstruction(rec_points)
-<<<<<<< HEAD
-        shots, tracks_graph, image_ix_to_shot_id = import_shots_reconstruction(rec_images,
-                                                                               cameras,
-                                                                               keypoints,
-                                                                               points3D)
-
-        data.save_tracks_graph(tracks_graph)
-=======
-        shots, tracks_manager = import_shots_reconstruction(rec_images, cameras, keypoints, points3D)
+        shots, tracks_manager, image_ix_to_shot_id = import_shots_reconstruction(rec_images,
+                                                                                 cameras,
+                                                                                 keypoints,
+                                                                                 points3D)
+
         data.save_tracks_manager(tracks_manager)
->>>>>>> 838c834b
 
         reconstruction = types.Reconstruction()
         reconstruction.cameras = cameras
