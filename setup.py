#!/usr/bin/env python3

import os
import subprocess
import sys
<<<<<<< HEAD
import multiprocessing

import setuptools
=======

import setuptools
from sphinx.setup_command import BuildDoc
>>>>>>> 58d0fc32
from wheel.bdist_wheel import bdist_wheel

VERSION = (0, 5, 2)


def version_str(version):
    return ".".join(map(str, version))


class platform_bdist_wheel(bdist_wheel):
    """Patched bdist_well to make sure wheels include platform tag."""

    def finalize_options(self):
        bdist_wheel.finalize_options(self)
        self.root_is_pure = False


def configure_c_extension():
    """Configure cmake project to C extension."""
    print(
        f"Configuring for python {sys.version_info.major}.{sys.version_info.minor}..."
    )
    os.makedirs("cmake_build", exist_ok=True)
    cmake_command = [
        "cmake",
        "../opensfm/src",
        "-DPYTHON_EXECUTABLE=" + sys.executable,
    ]
<<<<<<< HEAD
    if sys.platform == 'win32':
        cmake_command += [
            '-DVCPKG_TARGET_TRIPLET=x64-windows',
            '-DCMAKE_TOOLCHAIN_FILE=../vcpkg/scripts/buildsystems/vcpkg.cmake'
        ]
=======
>>>>>>> 58d0fc32
    subprocess.check_call(cmake_command, cwd="cmake_build")


def build_c_extension():
    """Compile C extension."""
    print("Compiling extension...")
<<<<<<< HEAD
    if sys.platform == 'win32':
        subprocess.check_call(['cmake', '--build', '.', '--config', 'Release'], cwd='cmake_build')
    else:
        subprocess.check_call(['make', '-j' + str(multiprocessing.cpu_count())], cwd='cmake_build')
=======
    subprocess.check_call(["make", "-j4"], cwd="cmake_build")
>>>>>>> 58d0fc32


configure_c_extension()
build_c_extension()

setuptools.setup(
    name="opensfm",
    version=version_str(VERSION),
    description="A Structure from Motion library",
    long_description=open("README.md").read(),
    long_description_content_type="text/markdown",
    url="https://github.com/mapillary/OpenSfM",
    project_urls={
        "Documentation": "https://docs.opensfm.org/",
    },
    author="Mapillary",
    license="BSD",
    packages=setuptools.find_packages(),
    scripts=[
        "bin/opensfm_run_all",
        "bin/opensfm",
    ],
    package_data={
        "opensfm": [
            "pybundle.*",
            "pygeo.*",
            "pygeometry.*",
            "pyrobust.*",
            "pyfeatures.*",
            "pydense.*",
            "pysfm.*",
            "pyfoundation.*",
            "pymap.*",
            "data/sensor_data.json",
            "data/bow/bow_hahog_root_uchar_10000.npz",
            "data/bow/bow_hahog_root_uchar_64.npz",
        ]
    },
<<<<<<< HEAD
    # install_requires=[
    #     'cloudpickle>=0.4.0',
    #     'ExifRead>=2.1.2',
    #     'gpxpy>=1.1.2',
    #     'loky>=1.2.1',
    #     'networkx>=1.11',
    #     'numpy>=1.13',
    #     'pyproj>=1.9.5.1',
    #     'pytest>=3.0.7',
    #     'python-dateutil>=2.6.0',
    #     'PyYAML>=3.12',
    #     'scipy',
    #     'six',
    #     'xmltodict>=0.10.2',
    #     'Pillow>=6.0.0',
    #     'psutil>5.6.2'
    # ],
    cmdclass={'bdist_wheel': platform_bdist_wheel},
=======
    cmdclass={
        "bdist_wheel": platform_bdist_wheel,
        "build_doc": BuildDoc,
    },
    command_options={
        "build_doc": {
            "project": ("setup.py", "OpenSfM"),
            "version": ("setup.py", version_str(VERSION[:2])),
            "release": ("setup.py", version_str(VERSION)),
            "source_dir": ("setup.py", "doc/source"),
            "build_dir": ("setup.py", "build/doc"),
        }
    },
>>>>>>> 58d0fc32
)<|MERGE_RESOLUTION|>--- conflicted
+++ resolved
@@ -3,15 +3,9 @@
 import os
 import subprocess
 import sys
-<<<<<<< HEAD
 import multiprocessing
 
 import setuptools
-=======
-
-import setuptools
-from sphinx.setup_command import BuildDoc
->>>>>>> 58d0fc32
 from wheel.bdist_wheel import bdist_wheel
 
 VERSION = (0, 5, 2)
@@ -40,28 +34,21 @@
         "../opensfm/src",
         "-DPYTHON_EXECUTABLE=" + sys.executable,
     ]
-<<<<<<< HEAD
     if sys.platform == 'win32':
         cmake_command += [
             '-DVCPKG_TARGET_TRIPLET=x64-windows',
             '-DCMAKE_TOOLCHAIN_FILE=../vcpkg/scripts/buildsystems/vcpkg.cmake'
         ]
-=======
->>>>>>> 58d0fc32
     subprocess.check_call(cmake_command, cwd="cmake_build")
 
 
 def build_c_extension():
     """Compile C extension."""
     print("Compiling extension...")
-<<<<<<< HEAD
     if sys.platform == 'win32':
         subprocess.check_call(['cmake', '--build', '.', '--config', 'Release'], cwd='cmake_build')
     else:
         subprocess.check_call(['make', '-j' + str(multiprocessing.cpu_count())], cwd='cmake_build')
-=======
-    subprocess.check_call(["make", "-j4"], cwd="cmake_build")
->>>>>>> 58d0fc32
 
 
 configure_c_extension()
@@ -100,38 +87,6 @@
             "data/bow/bow_hahog_root_uchar_64.npz",
         ]
     },
-<<<<<<< HEAD
-    # install_requires=[
-    #     'cloudpickle>=0.4.0',
-    #     'ExifRead>=2.1.2',
-    #     'gpxpy>=1.1.2',
-    #     'loky>=1.2.1',
-    #     'networkx>=1.11',
-    #     'numpy>=1.13',
-    #     'pyproj>=1.9.5.1',
-    #     'pytest>=3.0.7',
-    #     'python-dateutil>=2.6.0',
-    #     'PyYAML>=3.12',
-    #     'scipy',
-    #     'six',
-    #     'xmltodict>=0.10.2',
-    #     'Pillow>=6.0.0',
-    #     'psutil>5.6.2'
-    # ],
+
     cmdclass={'bdist_wheel': platform_bdist_wheel},
-=======
-    cmdclass={
-        "bdist_wheel": platform_bdist_wheel,
-        "build_doc": BuildDoc,
-    },
-    command_options={
-        "build_doc": {
-            "project": ("setup.py", "OpenSfM"),
-            "version": ("setup.py", version_str(VERSION[:2])),
-            "release": ("setup.py", version_str(VERSION)),
-            "source_dir": ("setup.py", "doc/source"),
-            "build_dir": ("setup.py", "build/doc"),
-        }
-    },
->>>>>>> 58d0fc32
 )