import logging
import os

from opensfm import io
from opensfm import stats
from opensfm.dataset import DataSet

logger = logging.getLogger(__name__)
logging.getLogger('matplotlib.font_manager').disabled = True

<<<<<<< HEAD
def run_dataset(data, diagram_max_points = -1):
=======

def run_dataset(data: DataSet, diagram_max_points=-1):
>>>>>>> 58d0fc32
    """Compute various staistics of a datasets and write them to 'stats' folder

    Args:
        data: dataset object

    """
    reconstructions = data.load_reconstruction()
    tracks_manager = data.load_tracks_manager()

    output_path = os.path.join(data.data_path, "stats")
    io.mkdir_p(output_path)

    stats_dict = stats.compute_all_statistics(data, tracks_manager, reconstructions)

<<<<<<< HEAD
    stats.save_residual_grids(data, tracks_manager, reconstructions, output_path)
    stats.save_matchgraph(data, tracks_manager, reconstructions, output_path)
    
    if diagram_max_points > 0:
        stats.decimate_points(reconstructions, diagram_max_points)
        
    stats.save_heatmap(data, tracks_manager, reconstructions, output_path)
    stats.save_topview(data, tracks_manager, reconstructions, output_path)

    with io.open_wt(os.path.join(output_path, "stats.json")) as fout:
=======
    stats.save_residual_grids(
        data, tracks_manager, reconstructions, output_path, data.io_handler
    )
    stats.save_matchgraph(
        data, tracks_manager, reconstructions, output_path, data.io_handler
    )
    stats.save_residual_histogram(stats_dict, output_path, data.io_handler)

    if diagram_max_points > 0:
        stats.decimate_points(reconstructions, diagram_max_points)

    stats.save_heatmap(
        data, tracks_manager, reconstructions, output_path, data.io_handler
    )
    stats.save_topview(
        data, tracks_manager, reconstructions, output_path, data.io_handler
    )

    with data.io_handler.open_wt(os.path.join(output_path, "stats.json")) as fout:
>>>>>>> 58d0fc32
        io.json_dump(stats_dict, fout)<|MERGE_RESOLUTION|>--- conflicted
+++ resolved
@@ -8,12 +8,8 @@
 logger = logging.getLogger(__name__)
 logging.getLogger('matplotlib.font_manager').disabled = True
 
-<<<<<<< HEAD
-def run_dataset(data, diagram_max_points = -1):
-=======
 
 def run_dataset(data: DataSet, diagram_max_points=-1):
->>>>>>> 58d0fc32
     """Compute various staistics of a datasets and write them to 'stats' folder
 
     Args:
@@ -28,18 +24,6 @@
 
     stats_dict = stats.compute_all_statistics(data, tracks_manager, reconstructions)
 
-<<<<<<< HEAD
-    stats.save_residual_grids(data, tracks_manager, reconstructions, output_path)
-    stats.save_matchgraph(data, tracks_manager, reconstructions, output_path)
-    
-    if diagram_max_points > 0:
-        stats.decimate_points(reconstructions, diagram_max_points)
-        
-    stats.save_heatmap(data, tracks_manager, reconstructions, output_path)
-    stats.save_topview(data, tracks_manager, reconstructions, output_path)
-
-    with io.open_wt(os.path.join(output_path, "stats.json")) as fout:
-=======
     stats.save_residual_grids(
         data, tracks_manager, reconstructions, output_path, data.io_handler
     )
@@ -59,5 +43,4 @@
     )
 
     with data.io_handler.open_wt(os.path.join(output_path, "stats.json")) as fout:
->>>>>>> 58d0fc32
         io.json_dump(stats_dict, fout)