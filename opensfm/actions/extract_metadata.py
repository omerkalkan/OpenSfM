--- conflicted
+++ resolved
@@ -57,36 +57,20 @@
 
 def _extract_exif(image, data: DataSetBase):
     with data.open_image_file(image) as fp:
-<<<<<<< HEAD
-        d = exif.extract_exif_from_file(fp)
-    
-=======
         d = exif.extract_exif_from_file(
             fp, partial(data.image_size, image), data.config["use_exif_size"], name=image
         )
 
->>>>>>> 58d0fc32
     if data.config["unknown_camera_models_are_different"] and (
         not d["model"] or d["model"] == "unknown"
     ):
         d["model"] = f"unknown_{image}"
 
-<<<<<<< HEAD
-    # TODO(pau): Undocumented hack. Replace with a cleaner solution.
-    if data.config.get("use_brown_camera"):
-        d["projection_type"] = "brown"
-    
-    # Override projection type if needed
-    elif data.config.get("camera_projection_type") != 'AUTO':
-        d['projection_type'] = data.config['camera_projection_type'].lower()
-
-    # Image Height and Image Width
-    if d["width"] <= 0 or not data.config["use_exif_size"]:
-        d["height"], d["width"] = data.image_size(image)
-=======
     if data.config.get("default_projection_type"):
         d["projection_type"] = data.config.get("default_projection_type")
->>>>>>> 58d0fc32
+    
+    if data.config.get("camera_projection_type") != 'AUTO':
+        d['projection_type'] = data.config['camera_projection_type'].lower()
 
     d["camera"] = exif.camera_id(d)
 
