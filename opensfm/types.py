"""Basic types for building a reconstruction."""

import numpy as np
from opensfm import pymap 
import cv2
import math


class Pose(object):
    """Defines the pose parameters of a camera.

    The extrinsic parameters are defined by a 3x1 rotation vector which
    maps the camera rotation respect to the origin frame (rotation) and
    a 3x1 translation vector which maps the camera translation respect
    to the origin frame (translation).

    Attributes:
        rotation (vector): the rotation vector.
        translation (vector): the rotation vector.
    """

    def __init__(self, rotation=np.zeros(3), translation=np.zeros(3)):
        self.rotation = rotation
        self.translation = translation

    @property
    def rotation(self):
        """Rotation in angle-axis format."""
        return self._rotation

    @rotation.setter
    def rotation(self, value):
        self._rotation = np.asarray(value, dtype=float)

    @property
    def translation(self):
        """Translation vector."""
        return self._translation

    @translation.setter
    def translation(self, value):
        self._translation = np.asarray(value, dtype=float)

    def transform(self, point):
        """Transform a point from world to this pose coordinates."""
        return self.get_rotation_matrix().dot(point) + self.translation

    def transform_many(self, points):
        """Transform points from world coordinates to this pose."""
        return points.dot(self.get_rotation_matrix().T) + self.translation

    def transform_inverse(self, point):
        """Transform a point from this pose to world coordinates."""
        return self.get_rotation_matrix().T.dot(point - self.translation)

    def transform_inverse_many(self, points):
        """Transform points from this pose to world coordinates."""
        return (points - self.translation).dot(self.get_rotation_matrix())

    def get_rotation_matrix(self):
        """Get rotation as a 3x3 matrix."""
        return cv2.Rodrigues(self.rotation)[0]

    def set_rotation_matrix(self, rotation_matrix, permissive=False):
        """Set rotation as a 3x3 matrix.

        >>> pose = Pose()
        >>> pose.rotation = np.array([0., 1., 2.])
        >>> R = pose.get_rotation_matrix()
        >>> pose.set_rotation_matrix(R)
        >>> np.allclose(pose.rotation, [0., 1., 2.])
        True

        >>> pose.set_rotation_matrix([[3,-4, 1], [ 5, 3,-7], [-9, 2, 6]])
        Traceback (most recent call last):
        ...
        ValueError: Not orthogonal

        >>> pose.set_rotation_matrix([[0, 0, 1], [-1, 0, 0], [0, 1, 0]])
        Traceback (most recent call last):
        ...
        ValueError: Determinant not 1
        """
        R = np.array(rotation_matrix, dtype=float)
        if not permissive:
          if not np.isclose(np.linalg.det(R), 1):
              raise ValueError("Determinant not 1")
          if not np.allclose(np.linalg.inv(R), R.T):
              raise ValueError("Not orthogonal")
        self.rotation = cv2.Rodrigues(R)[0].ravel()

    def get_origin(self):
        """The origin of the pose in world coordinates."""
        return -self.get_rotation_matrix().T.dot(self.translation)

    def set_origin(self, origin):
        """Set the origin of the pose in world coordinates.

        >>> pose = Pose()
        >>> pose.rotation = np.array([0., 1., 2.])
        >>> origin = [1., 2., 3.]
        >>> pose.set_origin(origin)
        >>> np.allclose(origin, pose.get_origin())
        True
        """
        self.translation = -self.get_rotation_matrix().dot(origin)

    def get_Rt(self):
        """Get pose as a 3x4 matrix (R|t)."""
        Rt = np.empty((3, 4))
        Rt[:, :3] = self.get_rotation_matrix()
        Rt[:, 3] = self.translation
        return Rt

    def compose(self, other):
        """Get the composition of this pose with another.

        composed = self * other
        """
        selfR = self.get_rotation_matrix()
        otherR = other.get_rotation_matrix()
        R = np.dot(selfR, otherR)
        t = selfR.dot(other.translation) + self.translation
        res = Pose()
        res.set_rotation_matrix(R)
        res.translation = t
        return res

    def inverse(self):
        """Get the inverse of this pose."""
        inverse = Pose()
        R = self.get_rotation_matrix()
        inverse.set_rotation_matrix(R.T)
        inverse.translation = -R.T.dot(self.translation)
        return inverse


class ShotMetadata(object):
    """Defines GPS data from a taken picture.

    Attributes:
        orientation (int): the exif orientation tag (1-8).
        capture_time (real): the capture time.
        gps_dop (real): the GPS dop.
        gps_position (vector): the GPS position.
    """

    def __init__(self):
        self.orientation = None
        self.gps_dop = None
        self.gps_position = None
        self.accelerometer = None
        self.compass = None
        self.capture_time = None
        self.skey = None


class ShotMesh(object):
    """Triangular mesh of points visible in a shot

    Attributes:
        vertices: (list of vectors) mesh vertices
        faces: (list of triplets) triangles' topology
    """

    def __init__(self):
        self.vertices = None
        self.faces = None


class Camera(object):
    """Abstract camera class.

    A camera is unique defined for its identification description (id),
    the projection type (projection_type) and its internal calibration
    parameters, which depend on the particular Camera sub-class.

    Attributes:
        id (str): camera description.
        projection_type (str): projection type.
    """

    pass


class PerspectiveCamera(Camera):
    """Define a perspective camera.

    Attributes:
        width (int): image width.
        height (int): image height.
        focal (real): estimated focal length.
        k1 (real): estimated first distortion parameter.
        k2 (real): estimated second distortion parameter.
    """

    def __init__(self):
        """Defaut constructor."""
        self.id = None
        self.projection_type = 'perspective'
        self.width = None
        self.height = None
        self.focal = None
        self.k1 = None
        self.k2 = None

    def __repr__(self):
        return '{}({!r}, {!r}, {!r}, {!r}, {!r}, {!r}, {!r})'.format(
            self.__class__.__name__,
            self.id, self.projection_type, self.width, self.height,
            self.focal, self.k1, self.k2)

    def project(self, point):
        """Project a 3D point in camera coordinates to the image plane."""
        # Normalized image coordinates
        xn = point[0] / point[2]
        yn = point[1] / point[2]

        # Radial distortion
        r2 = xn * xn + yn * yn
        distortion = 1.0 + r2 * (self.k1 + self.k2 * r2)

        return np.array([self.focal * distortion * xn,
                         self.focal * distortion * yn])

    def project_many(self, points):
        """Project 3D points in camera coordinates to the image plane."""
        distortion = np.array([self.k1, self.k2, 0, 0, 0])
        K, R, t = self.get_K(), np.zeros(3), np.zeros(3)
        pixels, _ = cv2.projectPoints(points, R, t, K, distortion)
        return pixels.reshape((-1, 2))

    def pixel_bearing(self, pixel):
        """Unit vector pointing to the pixel viewing direction."""
        point = np.asarray(pixel).reshape((1, 1, 2))
        distortion = np.array([self.k1, self.k2, 0., 0.])
        x, y = cv2.undistortPoints(point, self.get_K(), distortion).flat
        l = np.sqrt(x * x + y * y + 1.0)
        return np.array([x / l, y / l, 1.0 / l])

    def pixel_bearing_many(self, pixels):
        """Unit vectors pointing to the pixel viewing directions."""
        points = pixels.reshape((-1, 1, 2)).astype(np.float64)
        distortion = np.array([self.k1, self.k2, 0., 0.])
        up = cv2.undistortPoints(points, self.get_K(), distortion)
        up = up.reshape((-1, 2))
        x = up[:, 0]
        y = up[:, 1]
        l = np.sqrt(x * x + y * y + 1.0)
        return np.column_stack((x / l, y / l, 1.0 / l))

    def pixel_bearings(self, pixels):
        """Deprecated: use pixel_bearing_many."""
        return self.pixel_bearing_many(pixels)

    def back_project(self, pixel, depth):
        """Project a pixel to a fronto-parallel plane at a given depth."""
        bearing = self.pixel_bearing(pixel)
        scale = depth / bearing[2]
        return scale * bearing

    def back_project_many(self, pixels, depths):
        """Project pixels to fronto-parallel planes at given depths."""
        bearings = self.pixel_bearing_many(pixels)
        scales = depths / bearings[:, 2]
        return scales[:, np.newaxis] * bearings

    def get_K(self):
        """The calibration matrix."""
        return np.array([[self.focal, 0., 0.],
                         [0., self.focal, 0.],
                         [0., 0., 1.]])

    def get_K_in_pixel_coordinates(self, width=None, height=None):
        """The calibration matrix that maps to pixel coordinates.

        Coordinates (0,0) correspond to the center of the top-left pixel,
        and (width - 1, height - 1) to the center of bottom-right pixel.

        You can optionally pass the width and height of the image, in case
        you are using a resized versior of the original image.
        """
        w = width or self.width
        h = height or self.height
        f = self.focal * max(w, h)
        return np.array([[f, 0, 0.5 * (w - 1)],
                         [0, f, 0.5 * (h - 1)],
                         [0, 0, 1.0]])


class BrownPerspectiveCamera(Camera):
    """Define a perspective camera.

    Attributes:
        width (int): image width.
        height (int): image height.
        focal_x (real): estimated focal length for the X axis.
        focal_y (real): estimated focal length for the Y axis.
        c_x (real): estimated principal point X.
        c_y (real): estimated principal point Y.
        k1 (real): estimated first radial distortion parameter.
        k2 (real): estimated second radial distortion parameter.
        p1 (real): estimated first tangential distortion parameter.
        p2 (real): estimated second tangential distortion parameter.
        k3 (real): estimated third radial distortion parameter.
    """

    def __init__(self):
        """Defaut constructor."""
        self.id = None
        self.projection_type = 'brown'
        self.width = None
        self.height = None
        self.focal_x = None
        self.focal_y = None
        self.c_x = None
        self.c_y = None
        self.k1 = None
        self.k2 = None
        self.p1 = None
        self.p2 = None
        self.k3 = None

    def __repr__(self):
        return '{}({})'.format(self.__class__.__name__, self.__dict__)

    def project(self, point):
        """Project a 3D point in camera coordinates to the image plane."""
        # Normalized image coordinates
        xn = point[0] / point[2]
        yn = point[1] / point[2]

        # Radial and tangential distortion
        r2 = xn * xn + yn * yn
        radial_distortion = 1.0 + r2 * (self.k1 + r2 * (self.k2 + r2 * self.k3))
        x_tangential_distortion = 2 * self.p1 * xn * yn + self.p2 * (r2 + 2 * xn * xn)
        x_distorted = xn * radial_distortion + x_tangential_distortion
        y_tangential_distortion = self.p1 * (r2 + 2 * yn * yn) + 2 * self.p2 * xn * yn
        y_distorted = yn * radial_distortion + y_tangential_distortion

        return np.array([self.focal_x * x_distorted + self.c_x,
                         self.focal_y * y_distorted + self.c_y])

    def project_many(self, points):
        """Project 3D points in camera coordinates to the image plane."""
        distortion = np.array([self.k1, self.k2, self.p1, self.p2, self.k3])
        K, R, t = self.get_K(), np.zeros(3), np.zeros(3)
        pixels, _ = cv2.projectPoints(points, R, t, K, distortion)
        return pixels.reshape((-1, 2))

    def pixel_bearing(self, pixel):
        """Unit vector pointing to the pixel viewing direction."""
        point = np.asarray(pixel).reshape((1, 1, 2))
        distortion = np.array([self.k1, self.k2, self.p1, self.p2, self.k3])
        x, y = cv2.undistortPoints(point, self.get_K(), distortion).flat
        l = np.sqrt(x * x + y * y + 1.0)
        return np.array([x / l, y / l, 1.0 / l])

    def pixel_bearing_many(self, pixels):
        """Unit vector pointing to the pixel viewing directions."""
        points = pixels.reshape((-1, 1, 2)).astype(np.float64)
        distortion = np.array([self.k1, self.k2, self.p1, self.p2, self.k3])
        up = cv2.undistortPoints(points, self.get_K(), distortion)
        up = up.reshape((-1, 2))
        x = up[:, 0]
        y = up[:, 1]
        l = np.sqrt(x * x + y * y + 1.0)
        return np.column_stack((x / l, y / l, 1.0 / l))

    def pixel_bearings(self, pixels):
        """Deprecated: use pixel_bearing_many."""
        return self.pixel_bearing_many(pixels)

    def back_project(self, pixel, depth):
        """Project a pixel to a fronto-parallel plane at a given depth."""
        bearing = self.pixel_bearing(pixel)
        scale = depth / bearing[2]
        return scale * bearing

    def back_project_many(self, pixels, depths):
        """Project pixels to fronto-parallel planes at given depths."""
        bearings = self.pixel_bearing_many(pixels)
        scales = depths / bearings[:, 2]
        return scales[:, np.newaxis] * bearings

    def get_K(self):
        """The calibration matrix."""
        return np.array([[self.focal_x, 0., self.c_x],
                         [0., self.focal_y, self.c_y],
                         [0., 0., 1.]])

    def get_K_in_pixel_coordinates(self, width=None, height=None):
        """The calibration matrix that maps to pixel coordinates.

        Coordinates (0,0) correspond to the center of the top-left pixel,
        and (width - 1, height - 1) to the center of bottom-right pixel.

        You can optionally pass the width and height of the image, in case
        you are using a resized versior of the original image.
        """
        w = width or self.width
        h = height or self.height
        s = max(w, h)
        normalized_to_pixel = np.array([
            [s, 0, (w - 1) / 2.0],
            [0, s, (h - 1) / 2.0],
            [0, 0, 1],
        ])
        return np.dot(normalized_to_pixel, self.get_K())


class FisheyeCamera(Camera):
    """Define a fisheye camera.

    Attributes:
        width (int): image width.
        height (int): image height.
        focal (real): estimated focal length.
        k1 (real): estimated first distortion parameter.
        k2 (real): estimated second distortion parameter.
    """

    def __init__(self):
        """Defaut constructor."""
        self.id = None
        self.projection_type = 'fisheye'
        self.width = None
        self.height = None
        self.focal = None
        self.k1 = None
        self.k2 = None

    def project(self, point):
        """Project a 3D point in camera coordinates to the image plane."""
        x, y, z = point
        l = np.sqrt(x**2 + y**2)
        theta = np.arctan2(l, z)
        theta_d = theta * (1.0 + theta**2 * (self.k1 + theta**2 * self.k2))
        s = self.focal * theta_d / l
        return np.array([s * x, s * y])

    def project_many(self, points):
        """Project 3D points in camera coordinates to the image plane."""
        points = points.reshape((-1, 1, 3)).astype(np.float64)
        distortion = np.array([self.k1, self.k2, 0., 0.])
        K, R, t = self.get_K(), np.zeros(3), np.zeros(3)
        pixels, _ = cv2.fisheye.projectPoints(points, R, t, K, distortion)
        return pixels.reshape((-1, 2))

    def pixel_bearing(self, pixel):
        """Unit vector pointing to the pixel viewing direction."""
        point = np.asarray(pixel).reshape((1, 1, 2))
        distortion = np.array([self.k1, self.k2, 0., 0.])
        x, y = cv2.fisheye.undistortPoints(point, self.get_K(), distortion).flat
        l = np.sqrt(x * x + y * y + 1.0)
        return np.array([x / l, y / l, 1.0 / l])

    def pixel_bearing_many(self, pixels):
        """Unit vector pointing to the pixel viewing directions."""
        points = pixels.reshape((-1, 1, 2)).astype(np.float64)
        distortion = np.array([self.k1, self.k2, 0., 0.])
        up = cv2.fisheye.undistortPoints(points, self.get_K(), distortion)
        up = up.reshape((-1, 2))
        x = up[:, 0]
        y = up[:, 1]
        l = np.sqrt(x * x + y * y + 1.0)
        return np.column_stack((x / l, y / l, 1.0 / l))

    def pixel_bearings(self, pixels):
        """Deprecated: use pixel_bearing_many."""
        return self.pixel_bearing_many(pixels)

    def back_project(self, pixel, depth):
        """Project a pixel to a fronto-parallel plane at a given depth."""
        bearing = self.pixel_bearing(pixel)
        scale = depth / bearing[2]
        return scale * bearing

    def back_project_many(self, pixels, depths):
        """Project pixels to fronto-parallel planes at given depths."""
        bearings = self.pixel_bearing_many(pixels)
        scales = depths / bearings[:, 2]
        return scales[:, np.newaxis] * bearings

    def get_K(self):
        """The calibration matrix."""
        return np.array([[self.focal, 0., 0.],
                         [0., self.focal, 0.],
                         [0., 0., 1.]])

    def get_K_in_pixel_coordinates(self, width=None, height=None):
        """The calibration matrix that maps to pixel coordinates.

        Coordinates (0,0) correspond to the center of the top-left pixel,
        and (width - 1, height - 1) to the center of bottom-right pixel.

        You can optionally pass the width and height of the image, in case
        you are using a resized version of the original image.
        """
        w = width or self.width
        h = height or self.height
        f = self.focal * max(w, h)
        return np.array([[f, 0, 0.5 * (w - 1)],
                         [0, f, 0.5 * (h - 1)],
                         [0, 0, 1.0]])


class DualCamera(Camera):
    """Define a camera that seamlessly transition
        between fisheye and perspective camera.

    Attributes:
        width (int): image width.
        height (int): image height.
        focal (real): estimated focal length.
        k1 (real): estimated first distortion parameter.
        k2 (real): estimated second distortion parameter.
        transition (real): parametrize between perpective (1.0) and fisheye (0.0)
    """
    def __init__(self, projection_type='unknown'):
        """Defaut constructor."""
        self.id = None
        self.projection_type = 'dual'
        self.width = None
        self.height = None
        self.focal = None
        self.k1 = None
        self.k2 = None
        if projection_type == 'perspective':
            self.transition = 1.0
        elif projection_type == 'fisheye':
            self.transition = 0.0
        else:
            self.transition = 0.5

    def project(self, point):
        """Project a 3D point in camera coordinates to the image plane."""
        x, y, z = point
        l = np.sqrt(x**2 + y**2)
        theta = np.arctan2(l, z)
        x_fish = theta / l * x
        y_fish = theta / l * y

        x_persp = point[0] / point[2]
        y_persp = point[1] / point[2]

        x_dual = self.transition*x_persp + (1.0 - self.transition)*x_fish
        y_dual = self.transition*y_persp + (1.0 - self.transition)*y_fish

        r2 = x_dual * x_dual + y_dual * y_dual
        distortion = 1.0 + r2 * (self.k1 + self.k2 * r2)

        return np.array([self.focal * distortion * x_dual,
                         self.focal * distortion * y_dual])

    def project_many(self, points):
        """Project 3D points in camera coordinates to the image plane."""
        projected = []
        for point in points:
            projected.append(self.project(point))
        return np.array(projected)

    def pixel_bearing(self, pixel):
        """Unit vector pointing to the pixel viewing direction."""

        point = np.asarray(pixel).reshape((1, 1, 2))
        distortion = np.array([self.k1, self.k2, 0., 0.])
        no_K = np.array([[1., 0., 0.],
                         [0., 1., 0.],
                         [0., 0., 1.]])

        point = point / self.focal
        x_u, y_u = cv2.undistortPoints(point, no_K, distortion).flat
        r = np.sqrt(x_u**2 + y_u**2)

        # inverse iteration for finding theta from r
        theta = 0
        for i in range(5):
            f = self.transition*math.tan(theta) + (1.0 - self.transition)*theta - r
            secant = 1.0/math.cos(theta)
            d = (self.transition*secant**2 - self.transition + 1)
            if i < 1:
                theta -= 0.5*f/d
            else:
                theta -= f/d

        s = math.tan(theta)/(self.transition*math.tan(theta) + (1.0 - self.transition)*theta)
        x_dual = x_u*s
        y_dual = y_u*s

        l = math.sqrt(x_dual * x_dual + y_dual * y_dual + 1.0)
        return np.array([x_dual / l, y_dual / l, 1.0 / l])

    def pixel_bearing_many(self, pixels):
        """Unit vector pointing to the pixel viewing directions."""
        points = pixels.reshape((-1, 1, 2)).astype(np.float64)
        distortion = np.array([self.k1, self.k2, 0., 0.])
        no_K = np.array([[1., 0., 0.],
                         [0., 1., 0.],
                         [0., 0., 1.]])

        points = points / self.focal
        undistorted = cv2.undistortPoints(points, no_K, distortion)
        undistorted = undistorted.reshape((-1, 2))
        r = np.sqrt(undistorted[:, 0]**2 + undistorted[:, 1]**2)

        # inverse iteration for finding theta from r
        theta = 0
        for i in range(5):
            f = self.transition*np.tan(theta) + (1.0 - self.transition)*theta - r
            secant = 1.0/np.cos(theta)
            d = (self.transition*secant**2 - self.transition + 1)
            if i < 1:
                theta -= 0.5*f/d
            else:
                theta -= f/d

        s = np.tan(theta)/(self.transition*np.tan(theta) + (1.0 - self.transition)*theta)
        x_dual = undistorted[:, 0]*s
        y_dual = undistorted[:, 1]*s

        l = np.sqrt(x_dual * x_dual + y_dual * y_dual + 1.0)
        return np.column_stack([x_dual / l, y_dual / l, 1.0 / l])

    def pixel_bearings(self, pixels):
        """Deprecated: use pixel_bearing_many."""
        return self.pixel_bearing_many(pixels)

    def back_project(self, pixel, depth):
        """Project a pixel to a fronto-parallel plane at a given depth."""
        bearing = self.pixel_bearing(pixel)
        scale = depth / bearing[2]
        return scale * bearing

    def back_project_many(self, pixels, depths):
        """Project pixels to fronto-parallel planes at given depths."""
        bearings = self.pixel_bearing_many(pixels)
        scales = depths / bearings[:, 2]
        return scales[:, np.newaxis] * bearings

    def get_K(self):
        """The calibration matrix."""
        return np.array([[self.focal, 0., 0.],
                         [0., self.focal, 0.],
                         [0., 0., 1.]])

    def get_K_in_pixel_coordinates(self, width=None, height=None):
        """The calibration matrix that maps to pixel coordinates.

        Coordinates (0,0) correspond to the center of the top-left pixel,
        and (width - 1, height - 1) to the center of bottom-right pixel.

        You can optionally pass the width and height of the image, in case
        you are using a resized version of the original image.
        """
        w = width or self.width
        h = height or self.height
        f = self.focal * max(w, h)
        return np.array([[f, 0, 0.5 * (w - 1)],
                         [0, f, 0.5 * (h - 1)],
                         [0, 0, 1.0]])


class SphericalCamera(Camera):
    """A spherical camera generating equirectangular projections.

    Attributes:
        width (int): image width.
        height (int): image height.
    """

    def __init__(self):
        """Defaut constructor."""
        self.id = None
        self.projection_type = 'equirectangular'
        self.width = None
        self.height = None

    def project(self, point):
        """Project a 3D point in camera coordinates to the image plane."""
        x, y, z = point
        lon = np.arctan2(x, z)
        lat = np.arctan2(-y, np.sqrt(x**2 + z**2))
        return np.array([lon / (2 * np.pi), -lat / (2 * np.pi)])

    def project_many(self, points):
        """Project 3D points in camera coordinates to the image plane."""
        x, y, z = points.T
        lon = np.arctan2(x, z)
        lat = np.arctan2(-y, np.sqrt(x**2 + z**2))
        return np.column_stack([lon / (2 * np.pi), -lat / (2 * np.pi)])

    def pixel_bearing(self, pixel):
        """Unit vector pointing to the pixel viewing direction."""
        lon = pixel[0] * 2 * np.pi
        lat = -pixel[1] * 2 * np.pi
        x = np.cos(lat) * np.sin(lon)
        y = -np.sin(lat)
        z = np.cos(lat) * np.cos(lon)
        return np.array([x, y, z])

    def pixel_bearing_many(self, pixels):
        """Unit vector pointing to the pixel viewing directions."""
        lon = pixels[:, 0] * 2 * np.pi
        lat = -pixels[:, 1] * 2 * np.pi
        x = np.cos(lat) * np.sin(lon)
        y = -np.sin(lat)
        z = np.cos(lat) * np.cos(lon)
        return np.column_stack([x, y, z]).astype(float)

    def pixel_bearings(self, pixels):
        """Deprecated: use pixel_bearing_many."""
        return self.pixel_bearing_many(pixels)


class Shot(object):
    """Defines a shot in a reconstructed scene.

    A shot here is refered as a unique view inside the scene defined by
    the image filename (id), the used camera with its refined internal
    parameters (camera), the fully camera pose respect to the scene origin
    frame (pose) and the GPS data obtained in the moment that the picture
    was taken (metadata).

    Attributes:
        id (str): picture filename.
        camera (Camera): camera.
        pose (Pose): extrinsic parameters.
        metadata (ShotMetadata): GPS, compass, capture time, etc.
    """

    def __init__(self):
        """Defaut constructor."""
        self.id = None
        self.camera = None
        self.pose = None
        self.metadata = None
        self.mesh = None

    def project(self, point):
        """Project a 3D point to the image plane."""
        camera_point = self.pose.transform(point)
        return self.camera.project(camera_point)

    def project_many(self, points):
        """Project 3D points to the image plane."""
        camera_point = self.pose.transform_many(points)
        return self.camera.project_many(camera_point)

    def back_project(self, pixel, depth):
        """Project a pixel to a fronto-parallel plane at a given depth.

        The plane is defined by z = depth in the shot reference frame.
        """
        point_in_cam_coords = self.camera.back_project(pixel, depth)
        return self.pose.transform_inverse(point_in_cam_coords)

    def back_project_many(self, pixels, depths):
        """Project pixels to fronto-parallel planes at given depths.
        The planes are defined by z = depth in the shot reference frame.
        """
        points_in_cam_coords = self.camera.back_project_many(pixels, depths)
        return self.pose.transform_inverse_many(points_in_cam_coords)

    def viewing_direction(self):
        """The viewing direction of the shot.

        That is the positive camera Z axis in world coordinates.
        """
        return self.pose.get_rotation_matrix().T.dot([0, 0, 1])


class Point(object):
    """Defines a 3D point.

    Attributes:
        id (int): identification number.
        color (list(int)): list containing the RGB values.
        coordinates (list(real)): list containing the 3D position.
        reprojection_errors (dict(real)): the reprojection error per shot.
    """

    def __init__(self):
        """Defaut constructor"""
        self.id = None
        self.color = None
        self.coordinates = None
        self.reprojection_errors = {}


class GroundControlPoint(object):
    """A ground control point with its observations.

    Attributes:
        lla: latitue, longitude and altitude
        coordinates: x, y, z coordinates in topocentric reference frame
        has_altitude: true if z coordinate is known
        observations: list of observations of the point on images
    """

    def __init__(self):
        self.id = None
        self.lla = None
        self.coordinates = None
        self.has_altitude = None
        self.observations = []


class GroundControlPointObservation(object):
    """A ground control point observation.

    Attributes:
        shot_id: the shot where the point is observed
        projection: 2d coordinates of the observation
    """

    def __init__(self):
        self.shot_id = None
        self.projection = None


class PointView(object):

    def __init__(self, map_mgn):
        self.map = map_mgn

    def __len__(self):
        return self.map.number_of_landmarks()

    def __getitem__(self, point_id):
        return self.get(point_id)

    def __setitem__(self, index, item):
        print("calling PointView__setitem__")

    def __iter__(self):
        for point_id in self.map.get_all_landmarks().keys():
            yield point_id

    def get(self, point_id):
        return self.map.get_landmark(point_id)

    def __contains__(self, point_id):
        return self.map.has_landmark(point_id)

    def values(self):
        return self.map.get_all_landmarks().values()

    def keys(self):
        return [str(x) for x in self.map.get_all_landmarks().keys()]

    def items(self):
        return self.map.get_all_landmarks().items()


class ShotView(object):

    def __init__(self, map_mgn):
        self.map = map_mgn

    def __len__(self):
        return self.map.number_of_shots()

    def __getitem__(self, index):
        return self.get(index)

    def get(self, index):
        return self.map.get_shot(index)

    def __iter__(self):
        for shot_id in self.map.get_all_shots().keys():
            yield shot_id

    def __contains__(self, index):
        return self.map.get_shot(index) is not None

    def __setitem__(self, index, item):
        print("calling ShotView__setitem__")

    def values(self):
        return self.map.get_all_shots().values()

    def keys(self):
        return self.map.get_all_shots().keys()

    def items(self):
        return self.map.get_all_shots().items()


class CameraView(object):

    def __init__(self, map_mgn):
        self.map: pymap.Map = map_mgn

    def __len__(self):
        return self.map.number_of_cameras()
<<<<<<< HEAD

    def add_camera(self, cam):
        self.map.create_camera(cam)

=======
    
>>>>>>> 70144c24
    def __getitem__(self, index):
        return self.get(index)

    def get(self, index):
        return self.map.get_camera(index)

    def values(self):
        return self.map.get_cameras()


class Reconstruction(object):
    """Defines the reconstructed scene.

    Attributes:
      cameras (Dict(Camera)): List of cameras.
      shots (Dict(Shot)): List of reconstructed shots.
      points (Dict(Point)): List of reconstructed points.
      reference (TopocentricConverter): Topocentric reference converter.
    """

    def __init__(self):
        """Defaut constructor"""
        self.map = pymap.Map()
<<<<<<< HEAD
        super(Reconstruction, self).__setattr__("cameras", CameraView(self.map))
        super(Reconstruction, self).__setattr__("reference", None)
        super(Reconstruction, self).__setattr__("shots", ShotView(self.map))
        super(Reconstruction, self).__setattr__("points", PointView(self.map))

    def __setattr__(self, name, value):
        # Define property
        if name == 'cameras':
            for cam in value.values():
                self.cameras.add_camera(cam)
        elif name == 'reference':
            self.map.set_reference(value.lat, value.lon, value.alt)
            super(Reconstruction, self).__setattr__("reference", self.map.get_reference())
        elif name == 'points':
            if len(value) == 0:  # clear the landmarks
                self.map.clear_observations_and_landmarks()
            else:
                self.map.clear_observations_and_landmarks()
                for point in value.values():
                    # create a new point
                    self.add_point(point)
        else:
            super(Reconstruction, self).__setattr__(name, value)

=======

    def get_cameras(self):
        return CameraView(self.map)

    def set_cameras(self, value):
        for cam in value.values():
            self.map.create_camera(cam)

    cameras = property(get_cameras, set_cameras)

    def get_shots(self):
        return ShotView(self.map)

    def set_shots(self, value):
        for shot in value.values():
            self.add_shot(shot)

    shots = property(get_shots, set_shots)

    def get_points(self):
        return PointView(self.map)

    def set_points(self, value):
        self.map.clear_observations_and_landmarks()
        for point in value.values():
            self.add_point(point)

    points = property(get_points, set_points)

    def get_reference(self):
        return self.map.get_reference()

    def set_reference(self, value):
        self.map.set_reference(value.lat, value.lon, value.alt)

    reference = property(get_reference, set_reference)
    
>>>>>>> 70144c24
    def add_camera(self, camera):
        """Add a camera in the list

        :param camera: The camera.
        """
        self.map.create_camera(camera)

    def get_camera(self, id):
        """Return a camera by id.

        :return: If exists returns the camera, otherwise None.
        """
        return self.cameras.get(id)

    def add_shot(self, shot):
        """Add a shot in the list

        :param shot: The shot.
        """
        map_shot = self.map.create_shot(shot.id, shot.camera.id)
        if shot.metadata is not None:
            if shot.metadata.gps_dop is not None:
                map_shot.shot_measurement.gps_dop = shot.metadata.gps_dop
            if shot.metadata.gps_position is not None:
                map_shot.shot_measurement.gps_position = shot.metadata.gps_position
            if shot.metadata.orientation is not None:
                map_shot.shot_measurement.orientation = shot.metadata.orientation
        pose = pymap.Pose()
        pose.set_from_world_to_cam(shot.pose.rotation, shot.pose.translation)
        map_shot.set_pose(pose)

    def get_shot(self, id):
        """Return a shot by id.

        :return: If exists returns the shot, otherwise None.
        """
        return self.shots.get(id)

    def add_point(self, point):
        """Add a point in the list

        :param point: The point.
        """
        new_pt = self.map.create_landmark(point.id, point.coordinates)
        if point.color is not None:
            new_pt.color = point.color

    def get_point(self, id):
        """Return a point by id.

        :return: If exists returns the point, otherwise None.
        """
        return self.points.get(id)<|MERGE_RESOLUTION|>--- conflicted
+++ resolved
@@ -894,14 +894,7 @@
 
     def __len__(self):
         return self.map.number_of_cameras()
-<<<<<<< HEAD
-
-    def add_camera(self, cam):
-        self.map.create_camera(cam)
-
-=======
     
->>>>>>> 70144c24
     def __getitem__(self, index):
         return self.get(index)
 
@@ -925,32 +918,6 @@
     def __init__(self):
         """Defaut constructor"""
         self.map = pymap.Map()
-<<<<<<< HEAD
-        super(Reconstruction, self).__setattr__("cameras", CameraView(self.map))
-        super(Reconstruction, self).__setattr__("reference", None)
-        super(Reconstruction, self).__setattr__("shots", ShotView(self.map))
-        super(Reconstruction, self).__setattr__("points", PointView(self.map))
-
-    def __setattr__(self, name, value):
-        # Define property
-        if name == 'cameras':
-            for cam in value.values():
-                self.cameras.add_camera(cam)
-        elif name == 'reference':
-            self.map.set_reference(value.lat, value.lon, value.alt)
-            super(Reconstruction, self).__setattr__("reference", self.map.get_reference())
-        elif name == 'points':
-            if len(value) == 0:  # clear the landmarks
-                self.map.clear_observations_and_landmarks()
-            else:
-                self.map.clear_observations_and_landmarks()
-                for point in value.values():
-                    # create a new point
-                    self.add_point(point)
-        else:
-            super(Reconstruction, self).__setattr__(name, value)
-
-=======
 
     def get_cameras(self):
         return CameraView(self.map)
@@ -988,7 +955,6 @@
 
     reference = property(get_reference, set_reference)
     
->>>>>>> 70144c24
     def add_camera(self, camera):
         """Add a camera in the list
 
