#ifndef _INTERFACE_MVS_H_
#define _INTERFACE_MVS_H_


// I N C L U D E S /////////////////////////////////////////////////

#include <fstream>
#include <string>
#include <cctype>
<<<<<<< HEAD
=======
#include <limits>
>>>>>>> 58d0fc32


// D E F I N E S ///////////////////////////////////////////////////

#define MVSI_PROJECT_ID "MVSI" // identifies the project stream
<<<<<<< HEAD
#define MVSI_PROJECT_VER ((uint32_t)5) // identifies the version of a project stream
=======
#define MVSI_PROJECT_VER ((uint32_t)6) // identifies the version of a project stream
>>>>>>> 58d0fc32

// set a default namespace name if none given
#ifndef _INTERFACE_NAMESPACE
#define _INTERFACE_NAMESPACE MVS
#endif

// uncomment to enable custom OpenCV data types
// (should be uncommented if OpenCV is not available)
#if !defined(_USE_OPENCV) && !defined(_USE_CUSTOM_CV)
#define _USE_CUSTOM_CV
#endif


// S T R U C T S ///////////////////////////////////////////////////

#ifdef _USE_CUSTOM_CV

namespace cv {

// simple cv::Point3_
template<typename Type>
class Point3_
{
public:
	typedef Type value_type;

	inline Point3_() {}
	inline Point3_(Type _x, Type _y, Type _z) : x(_x), y(_y), z(_z) {}
	#ifdef _USE_EIGEN
	EIGEN_MAKE_ALIGNED_OPERATOR_NEW_IF_VECTORIZABLE_FIXED_SIZE(Type,3)
	typedef Eigen::Matrix<Type,3,1> EVec;
	typedef Eigen::Map<EVec> EVecMap;
	template<typename Derived>
	inline Point3_(const Eigen::EigenBase<Derived>& rhs) { operator EVecMap () = rhs; }
	template<typename Derived>
	inline Point3_& operator = (const Eigen::EigenBase<Derived>& rhs) { operator EVecMap () = rhs; return *this; }
	inline operator const EVecMap () const { return EVecMap((Type*)this); }
	inline operator EVecMap () { return EVecMap((Type*)this); }
	#endif

	const Type* ptr() const { return &x; }
	Type* ptr() { return &x; }
	Type operator()(int r) const { return (&x)[r]; }
	Type& operator()(int r) { return (&x)[r]; }
	Point3_ operator - () const {
		return Point3_(
			-x,
			-y,
			-z
		);
	}
	Point3_ operator + (const Point3_& X) const {
		return Point3_(
			x+X.x,
			y+X.y,
			z+X.z
		);
	}
	Point3_ operator - (const Point3_& X) const {
		return Point3_(
			x-X.x,
			y-X.y,
			z-X.z
		);
	}

public:
	Type x, y, z;
};

// simple cv::Matx
template<typename Type, int m, int n>
class Matx
{
public:
	typedef Type value_type;
	enum {
		rows     = m,
		cols     = n,
		channels = rows*cols
	};

	inline Matx() {}
	#ifdef _USE_EIGEN
	EIGEN_MAKE_ALIGNED_OPERATOR_NEW_IF_VECTORIZABLE_FIXED_SIZE(Type,m*n)
	typedef Eigen::Matrix<Type,m,n,(n>1?Eigen::RowMajor:Eigen::Default)> EMat;
	typedef Eigen::Map<const EMat> CEMatMap;
	typedef Eigen::Map<EMat> EMatMap;
	template<typename Derived>
	inline Matx(const Eigen::EigenBase<Derived>& rhs) { operator EMatMap () = rhs; }
	template<typename Derived>
	inline Matx& operator = (const Eigen::EigenBase<Derived>& rhs) { operator EMatMap () = rhs; return *this; }
	inline operator CEMatMap() const { return CEMatMap((const Type*)val); }
	inline operator EMatMap () { return EMatMap((Type*)val); }
	#endif

	Type operator()(int r, int c) const { return val[r*n+c]; }
	Type& operator()(int r, int c) { return val[r*n+c]; }
	Point3_<Type> operator * (const Point3_<Type>& X) const {
		Point3_<Type> R;
		for (int r = 0; r < m; r++) {
			R(r) = Type(0);
			for (int c = 0; c < n; c++)
				R(r) += operator()(r,c)*X(c);
		}
		return R;
	}
	template<int k>
	Matx<Type,m,k> operator * (const Matx<Type,n,k>& M) const {
		Matx<Type,m,k> R;
		for (int r = 0; r < m; r++) {
			for (int l = 0; l < k; l++) {
				R(r,l) = Type(0);
				for (int c = 0; c < n; c++)
					R(r,l) += operator()(r,c)*M(c,l);
			}
		}
		return R;
	}
	Matx<Type,n,m> t() const {
		Matx<Type,n,m> M;
		for (int r = 0; r < m; r++)
			for (int c = 0; c < n; c++)
				M(c,r) = operator()(r,c);
		return M;
	}

	static Matx eye() {
		Matx M;
		memset(M.val, 0, sizeof(Type)*m*n);
		const int shortdim(m < n ? m : n);
		for (int i = 0; i < shortdim; i++)
			M(i,i) = 1;
		return M;
	}

public:
	Type val[m*n];
};

} // namespace cv
#endif
/*----------------------------------------------------------------*/


namespace _INTERFACE_NAMESPACE {

// invalid index
constexpr uint32_t NO_ID {std::numeric_limits<uint32_t>::max()};

// custom serialization
namespace ARCHIVE {

// Basic serialization types
struct ArchiveSave {
	std::ostream& stream;
	uint32_t version;
	ArchiveSave(std::ostream& _stream, uint32_t _version)
		: stream(_stream), version(_version) {}
	template<typename _Tp>
	ArchiveSave& operator & (const _Tp& obj);
};
struct ArchiveLoad {
	std::istream& stream;
	uint32_t version;
	ArchiveLoad(std::istream& _stream, uint32_t _version)
		: stream(_stream), version(_version) {}
	template<typename _Tp>
	ArchiveLoad& operator & (_Tp& obj);
};

template<typename _Tp>
bool Save(ArchiveSave& a, const _Tp& obj) {
	const_cast<_Tp&>(obj).serialize(a, a.version);
	return true;
}
template<typename _Tp>
bool Load(ArchiveLoad& a, _Tp& obj) {
	obj.serialize(a, a.version);
	return true;
}

template<typename _Tp>
ArchiveSave& ArchiveSave::operator & (const _Tp& obj) {
	Save(*this, obj);
	return *this;
}
template<typename _Tp>
ArchiveLoad& ArchiveLoad::operator & (_Tp& obj) {
	Load(*this, obj);
	return *this;
}

// Main exporter & importer
template<typename _Tp>
bool SerializeSave(const _Tp& obj, const std::string& fileName, uint32_t version=MVSI_PROJECT_VER) {
	// open the output stream
	std::ofstream stream(fileName, std::ofstream::binary);
	if (!stream.is_open())
		return false;
	// write header
	if (version > 0) {
		// save project ID
		stream.write(MVSI_PROJECT_ID, 4);
		// save project version
		stream.write((const char*)&version, sizeof(uint32_t));
		// reserve some bytes
		const uint32_t reserved(0);
		stream.write((const char*)&reserved, sizeof(uint32_t));
	}
	// serialize out the current state
	ARCHIVE::ArchiveSave serializer(stream, version);
	serializer & obj;
	return true;
}
template<typename _Tp>
bool SerializeLoad(_Tp& obj, const std::string& fileName, uint32_t* pVersion=NULL) {
	// open the input stream
	std::ifstream stream(fileName, std::ifstream::binary);
	if (!stream.is_open())
		return false;
	// read header
	uint32_t version(0);
	// load project header ID
	char szHeader[4];
	stream.read(szHeader, 4);
	if (!stream)
		return false;
	if (strncmp(szHeader, MVSI_PROJECT_ID, 4) != 0) {
		// try to load as the first version that didn't have a header
		const size_t size(fileName.size());
		if (size <= 4)
			return false;
		std::string ext(fileName.substr(size-4));
		std::transform(ext.begin(), ext.end(), ext.begin(), [](char c) { return (char)std::tolower(c); });
		if (ext != ".mvs")
			return false;
		stream.seekg(0, std::ifstream::beg);
	} else {
		// load project version
		stream.read((char*)&version, sizeof(uint32_t));
		if (!stream || version > MVSI_PROJECT_VER)
			return false;
		// skip reserved bytes
		uint32_t reserved;
		stream.read((char*)&reserved, sizeof(uint32_t));
	}
	// serialize in the current state
	ARCHIVE::ArchiveLoad serializer(stream, version);
	serializer & obj;
	if (pVersion)
		*pVersion = version;
	return true;
}


#define ARCHIVE_DEFINE_TYPE(TYPE) \
template<> \
inline bool Save<TYPE>(ArchiveSave& a, const TYPE& v) { \
	a.stream.write((const char*)&v, sizeof(TYPE)); \
	return true; \
} \
template<> \
inline bool Load<TYPE>(ArchiveLoad& a, TYPE& v) { \
	a.stream.read((char*)&v, sizeof(TYPE)); \
	return true; \
}

// Serialization support for basic types
ARCHIVE_DEFINE_TYPE(uint32_t)
ARCHIVE_DEFINE_TYPE(uint64_t)
ARCHIVE_DEFINE_TYPE(float)
ARCHIVE_DEFINE_TYPE(double)

// Serialization support for cv::Matx
template<typename _Tp, int m, int n>
inline bool Save(ArchiveSave& a, const cv::Matx<_Tp,m,n>& _m) {
	a.stream.write((const char*)_m.val, sizeof(_Tp)*m*n);
	return true;
}
template<typename _Tp, int m, int n>
inline bool Load(ArchiveLoad& a, cv::Matx<_Tp,m,n>& _m) {
	a.stream.read((char*)_m.val, sizeof(_Tp)*m*n);
	return true;
}

// Serialization support for cv::Point3_
template<typename _Tp>
inline bool Save(ArchiveSave& a, const cv::Point3_<_Tp>& pt) {
	a.stream.write((const char*)&pt.x, sizeof(_Tp)*3);
	return true;
}
template<typename _Tp>
inline bool Load(ArchiveLoad& a, cv::Point3_<_Tp>& pt) {
	a.stream.read((char*)&pt.x, sizeof(_Tp)*3);
	return true;
}

// Serialization support for std::string
template<>
inline bool Save<std::string>(ArchiveSave& a, const std::string& s) {
	const uint64_t size(s.size());
	Save(a, size);
	if (size > 0)
		a.stream.write(&s[0], sizeof(char)*size);
	return true;
}
template<>
inline bool Load<std::string>(ArchiveLoad& a, std::string& s) {
	uint64_t size;
	Load(a, size);
	if (size > 0) {
		s.resize(size);
		a.stream.read(&s[0], sizeof(char)*size);
	}
	return true;
}

// Serialization support for std::vector
template<typename _Tp>
inline bool Save(ArchiveSave& a, const std::vector<_Tp>& v) {
	const uint64_t size(v.size());
	Save(a, size);
	for (uint64_t i=0; i<size; ++i)
		Save(a, v[i]);
	return true;
}
template<typename _Tp>
inline bool Load(ArchiveLoad& a, std::vector<_Tp>& v) {
	uint64_t size;
	Load(a, size);
	if (size > 0) {
		v.resize(size);
		for (uint64_t i=0; i<size; ++i)
			Load(a, v[i]);
	}
	return true;
}

} // namespace ARCHIVE
/*----------------------------------------------------------------*/


// interface used to export/import MVS input data;
//  - MAX(width,height) is used for normalization
//  - row-major order is used for storing the matrices
struct Interface
{
	typedef cv::Point3_<float> Pos3f;
	typedef cv::Point3_<double> Pos3d;
	typedef cv::Matx<double,3,3> Mat33d;
	typedef cv::Matx<double,4,4> Mat44d;
	typedef cv::Point3_<uint8_t> Col3; // x=B, y=G, z=R
	/*----------------------------------------------------------------*/

	// structure describing a mobile platform with cameras attached to it
	struct Platform {
		// structure describing a camera mounted on a platform
		struct Camera {
			std::string name; // camera's name
			std::string bandName; // camera's band name, ex: RGB, BLUE, GREEN, RED, NIR, THERMAL, etc (optional)
			uint32_t width, height; // image resolution in pixels for all images sharing this camera (optional)
			Mat33d K; // camera's intrinsics matrix (normalized if image resolution not specified), where integer coordinates is by convention the pixel center
			Mat33d R; // camera's rotation matrix relative to the platform
			Pos3d C; // camera's translation vector relative to the platform

			Camera() : width(0), height(0) {}
			bool HasResolution() const { return width > 0 && height > 0; }
			bool IsNormalized() const { return !HasResolution(); }
			static uint32_t GetNormalizationScale(uint32_t width, uint32_t height) { return std::max(width, height); }
			uint32_t GetNormalizationScale() const { return GetNormalizationScale(width, height); }

			template <class Archive>
			void serialize(Archive& ar, const unsigned int version) {
				ar & name;
				if (version > 3) {
					ar & bandName;
				}
				if (version > 0) {
					ar & width;
					ar & height;
				}
				ar & K;
				ar & R;
				ar & C;
			}
		};
		typedef std::vector<Camera> CameraArr;

		// structure describing a pose along the trajectory of a platform
		struct Pose {
			Mat33d R; // platform's rotation matrix that rotates a point from world to camera coordinate system
			Pos3d C; // platform's translation vector (position) in world coordinate system

			Pose() {}
			template <typename MAT, typename POS>
			Pose(const MAT& _R, const POS& _C) : R(_R), C(_C) {}

			// translation vector t = -RC
			inline Pos3d GetTranslation() const { return R*(-C); }
			inline void SetTranslation(const Pos3d& T) { C = R.t()*(-T); }

			Pose() {}
			template <typename MAT, typename POS>
			Pose(const MAT& _R, const POS& _C) : R(_R), C(_C) {}

			// translation vector t = -RC
			inline Pos3d GetTranslation() const { return R*(-C); }
			inline void SetTranslation(const Pos3d& T) { C = R.t()*(-T); }

			template <class Archive>
			void serialize(Archive& ar, const unsigned int /*version*/) {
				ar & R;
				ar & C;
			}
		};
		typedef std::vector<Pose> PoseArr;

		std::string name; // platform's name
		CameraArr cameras; // cameras mounted on the platform
		PoseArr poses; // trajectory of the platform

		const Mat33d& GetK(uint32_t cameraID) const {
			return cameras[cameraID].K;
		}
		static Mat33d ScaleK(const Mat33d& _K, double scale) {
			Mat33d K(_K);
			K(0,0) *= scale;
<<<<<<< HEAD
			K(0,1) *= scale;
			K(0,2) *= scale;
			K(1,1) *= scale;
			K(1,2) *= scale;
			return K;
		}
		Mat33d GetFullK(uint32_t cameraID, uint32_t width, uint32_t height) const {
			return ScaleK(GetK(cameraID), (double)Camera::GetNormalizationScale(width, height)/
				(cameras[cameraID].IsNormalized()?1.0:(double)cameras[cameraID].GetNormalizationScale()));
=======
			K(1,1) *= scale;
			K(0,2) = (K(0,2)+0.5)*scale-0.5;
			K(1,2) = (K(1,2)+0.5)*scale-0.5;
			K(0,1) *= scale;
			return K;
		}
		const Mat33d& SetFullK(uint32_t cameraID, const Mat33d& K, uint32_t width, uint32_t height, bool normalize=false) {
			Camera& camera = cameras[cameraID];
			if (normalize) {
				camera.width = camera.height = 0;
				camera.K = ScaleK(K, 1.0/(double)Camera::GetNormalizationScale(width, height));
			} else {
				camera.width = width; camera.height = height;
				camera.K = K;
			}
			return camera.K;
		}
		Mat33d GetFullK(uint32_t cameraID, uint32_t width, uint32_t height) const {
			const Camera& camera = cameras[cameraID];
			if (!camera.IsNormalized() && camera.width == width && camera.height == height)
				return camera.K;
			return ScaleK(camera.K, (double)Camera::GetNormalizationScale(width, height)/
				(camera.IsNormalized()?1.0:(double)camera.GetNormalizationScale()));
>>>>>>> 58d0fc32
		}

		Pose GetPose(uint32_t cameraID, uint32_t poseID) const {
			const Camera& camera = cameras[cameraID];
			const Pose& pose = poses[poseID];
			// add the relative camera pose to the platform
			return Pose{
				camera.R*pose.R,
				pose.R.t()*camera.C+pose.C
			};
		}

		template <class Archive>
		void serialize(Archive& ar, const unsigned int /*version*/) {
			ar & name;
			ar & cameras;
			ar & poses;
		}
	};
	typedef std::vector<Platform> PlatformArr;
	/*----------------------------------------------------------------*/

	// structure describing an image
	struct Image {
		std::string name; // image file name
		std::string maskName; // segmentation file name (optional)
		uint32_t platformID; // ID of the associated platform
		uint32_t cameraID; // ID of the associated camera on the associated platform
		uint32_t poseID; // ID of the pose of the associated platform
		uint32_t ID; // ID of this image in the global space (optional)

		Image() : platformID(NO_ID), cameraID(NO_ID), poseID(NO_ID), ID(NO_ID) {}
<<<<<<< HEAD
		
=======

>>>>>>> 58d0fc32
		bool IsValid() const { return poseID != NO_ID; }

		template <class Archive>
		void serialize(Archive& ar, const unsigned int version) {
			ar & name;
			if (version > 4) {
				ar & maskName;
			}
			ar & platformID;
			ar & cameraID;
			ar & poseID;
			if (version > 2) {
				ar & ID;
			}
		}
	};
	typedef std::vector<Image> ImageArr;
	/*----------------------------------------------------------------*/

	// structure describing a 3D point
	struct Vertex {
		// structure describing one view for a given 3D feature
		struct View {
			uint32_t imageID; // image ID corresponding to this view
			float confidence; // view's confidence (0 - not available)

			template<class Archive>
			void serialize(Archive& ar, const unsigned int /*version*/) {
				ar & imageID;
				ar & confidence;
			}
		};
		typedef std::vector<View> ViewArr;

		Pos3f X; // 3D point position
		ViewArr views; // list of all available views for this 3D feature

		template <class Archive>
		void serialize(Archive& ar, const unsigned int /*version*/) {
			ar & X;
			ar & views;
		}
	};
	typedef std::vector<Vertex> VertexArr;
	/*----------------------------------------------------------------*/

	// structure describing a 3D line
	struct Line {
		// structure describing one view for a given 3D feature
		struct View {
			uint32_t imageID; // image ID corresponding to this view
			float confidence; // view's confidence (0 - not available)

			template<class Archive>
			void serialize(Archive& ar, const unsigned int /*version*/) {
				ar & imageID;
				ar & confidence;
			}
		};
		typedef std::vector<View> ViewArr;

		Pos3f pt1; // 3D line segment end-point
		Pos3f pt2; // 3D line segment end-point
		ViewArr views; // list of all available views for this 3D feature

		template <class Archive>
		void serialize(Archive& ar, const unsigned int /*version*/) {
			ar & pt1;
			ar & pt2;
			ar & views;
		}
	};
	typedef std::vector<Line> LineArr;
	/*----------------------------------------------------------------*/

	// structure describing a 3D point's normal (optional)
	struct Normal {
		Pos3f n; // 3D feature normal

		template <class Archive>
		void serialize(Archive& ar, const unsigned int /*version*/) {
			ar & n;
		}
	};
	typedef std::vector<Normal> NormalArr;
	/*----------------------------------------------------------------*/

	// structure describing a 3D point's color (optional)
	struct Color {
		Col3 c; // 3D feature color

		template <class Archive>
		void serialize(Archive& ar, const unsigned int /*version*/) {
			ar & c;
		}
	};
	typedef std::vector<Color> ColorArr;
	/*----------------------------------------------------------------*/

	// structure describing a Oriented Bounding-Box (optional)
	struct OBB {
		Mat33d rot; // rotation from scene to OBB coordinate system
		Pos3d ptMin; // minimal point represented in OBB coordinate system
		Pos3d ptMax; // maximal point represented in OBB coordinate system

		OBB() : rot(Mat33d::eye()), ptMin(0, 0, 0), ptMax(0, 0, 0) {}

		bool IsValid() const { return ptMin.x < ptMax.x && ptMin.y < ptMax.y && ptMin.z < ptMax.z; }

		template <class Archive>
		void serialize(Archive& ar, const unsigned int /*version*/) {
			ar & rot;
			ar & ptMin;
			ar & ptMax;
		}
	};
	/*----------------------------------------------------------------*/

	PlatformArr platforms; // array of platforms
	ImageArr images; // array of images
	VertexArr vertices; // array of reconstructed 3D points
	NormalArr verticesNormal; // array of reconstructed 3D points' normal (optional)
	ColorArr verticesColor; // array of reconstructed 3D points' color (optional)
	LineArr lines; // array of reconstructed 3D lines (optional)
	NormalArr linesNormal; // array of reconstructed 3D lines' normal (optional)
	ColorArr linesColor; // array of reconstructed 3D lines' color (optional)
	Mat44d transform; // transformation used to convert from absolute to relative coordinate system (optional)
	OBB obb; // minimum oriented bounding box containing the scene (optional)

	Interface() : transform(Mat44d::eye()) {}

	const Mat33d& GetK(uint32_t imageID) const {
		const Image& image = images[imageID];
		return platforms[image.platformID].GetK(image.cameraID);
	}

	Platform::Pose GetPose(uint32_t imageID) const {
		const Image& image = images[imageID];
		return platforms[image.platformID].GetPose(image.cameraID, image.poseID);
	}

	template <class Archive>
	void serialize(Archive& ar, const unsigned int version) {
		ar & platforms;
		ar & images;
		ar & vertices;
		ar & verticesNormal;
		ar & verticesColor;
		if (version > 0) {
			ar & lines;
			ar & linesNormal;
			ar & linesColor;
			if (version > 1) {
				ar & transform;
				if (version > 5) {
					ar & obb;
				}
			}
		}
	}
};
/*----------------------------------------------------------------*/


// interface used to export/import MVS depth-map data;
// see MVS::ExportDepthDataRaw() and MVS::ImportDepthDataRaw() for usage example:
//  - image-resolution at which the depth-map was estimated
//  - depth-map-resolution, for now only the same resolution as the image is supported
//  - min/max-depth of the values in the depth-map
//  - image-file-name is the path to the reference color image
//  - image-IDs are the reference view ID and neighbor view IDs used to estimate the depth-map
//  - camera/rotation/position matrices (row-major) is the absolute pose corresponding to the reference view
//  - depth-map represents the pixel depth
//  - normal-map (optional) represents the 3D point normal in camera space; same resolution as the depth-map
//  - confidence-map (optional) represents the 3D point confidence (usually a value in [0,1]); same resolution as the depth-map
struct HeaderDepthDataRaw {
	enum {
		HAS_DEPTH = (1<<0),
		HAS_NORMAL = (1<<1),
		HAS_CONF = (1<<2),
	};
	uint16_t name; // file type
	uint8_t type; // content type
	uint8_t padding; // reserve
	uint32_t imageWidth, imageHeight; // image resolution
	uint32_t depthWidth, depthHeight; // depth-map resolution
	float dMin, dMax; // depth range for this view
	// image file name length followed by the characters: uint16_t nFileNameSize; char* FileName
	// number of view IDs followed by view ID and neighbor view IDs: uint32_t nIDs; uint32_t* IDs
	// camera, rotation and position matrices (row-major): double K[3][3], R[3][3], C[3]
	// depth, normal, confidence maps: float depthMap[height][width], normalMap[height][width][3], confMap[height][width]
	inline HeaderDepthDataRaw() : name(0), type(0), padding(0) {}
	static uint16_t HeaderDepthDataRawName() { return *reinterpret_cast<const uint16_t*>("DR"); }
};
/*----------------------------------------------------------------*/

} // namespace _INTERFACE_NAMESPACE

#endif // _INTERFACE_MVS_H_<|MERGE_RESOLUTION|>--- conflicted
+++ resolved
@@ -7,20 +7,13 @@
 #include <fstream>
 #include <string>
 #include <cctype>
-<<<<<<< HEAD
-=======
 #include <limits>
->>>>>>> 58d0fc32
 
 
 // D E F I N E S ///////////////////////////////////////////////////
 
 #define MVSI_PROJECT_ID "MVSI" // identifies the project stream
-<<<<<<< HEAD
-#define MVSI_PROJECT_VER ((uint32_t)5) // identifies the version of a project stream
-=======
 #define MVSI_PROJECT_VER ((uint32_t)6) // identifies the version of a project stream
->>>>>>> 58d0fc32
 
 // set a default namespace name if none given
 #ifndef _INTERFACE_NAMESPACE
@@ -449,17 +442,6 @@
 		static Mat33d ScaleK(const Mat33d& _K, double scale) {
 			Mat33d K(_K);
 			K(0,0) *= scale;
-<<<<<<< HEAD
-			K(0,1) *= scale;
-			K(0,2) *= scale;
-			K(1,1) *= scale;
-			K(1,2) *= scale;
-			return K;
-		}
-		Mat33d GetFullK(uint32_t cameraID, uint32_t width, uint32_t height) const {
-			return ScaleK(GetK(cameraID), (double)Camera::GetNormalizationScale(width, height)/
-				(cameras[cameraID].IsNormalized()?1.0:(double)cameras[cameraID].GetNormalizationScale()));
-=======
 			K(1,1) *= scale;
 			K(0,2) = (K(0,2)+0.5)*scale-0.5;
 			K(1,2) = (K(1,2)+0.5)*scale-0.5;
@@ -483,7 +465,6 @@
 				return camera.K;
 			return ScaleK(camera.K, (double)Camera::GetNormalizationScale(width, height)/
 				(camera.IsNormalized()?1.0:(double)camera.GetNormalizationScale()));
->>>>>>> 58d0fc32
 		}
 
 		Pose GetPose(uint32_t cameraID, uint32_t poseID) const {
@@ -516,11 +497,6 @@
 		uint32_t ID; // ID of this image in the global space (optional)
 
 		Image() : platformID(NO_ID), cameraID(NO_ID), poseID(NO_ID), ID(NO_ID) {}
-<<<<<<< HEAD
-		
-=======
-
->>>>>>> 58d0fc32
 		bool IsValid() const { return poseID != NO_ID; }
 
 		template <class Archive>
