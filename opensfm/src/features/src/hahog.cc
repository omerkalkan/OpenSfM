#include <features/hahog.h>

#include <iostream>
#include <vector>

extern "C" {
#include <third_party/vlfeat/vl/covdet.h>
#include <third_party/vlfeat/vl/sift.h>
#include <time.h>
}

namespace features {

py::object hahog(foundation::pyarray_f image, float peak_threshold,
                 float edge_threshold, int target_num_features,
                 bool use_adaptive_suppression) {
  if (!image.size()) {
    return py::none();
  }

  std::vector<float> points;
  std::vector<float> desc;
  vl_size numFeatures;
  vl_size dimension = 128;

  {
    py::gil_scoped_release release;

    // clock_t t_start = clock();
    // create a detector object
    VlCovDet *covdet = vl_covdet_new(VL_COVDET_METHOD_HESSIAN);
    // set various parameters (optional)
    vl_covdet_set_first_octave(covdet, 0);
    // vl_covdet_set_octave_resolution(covdet, octaveResolution);
    vl_covdet_set_peak_threshold(covdet, peak_threshold);
    vl_covdet_set_edge_threshold(covdet, edge_threshold);
    vl_covdet_set_target_num_features(covdet, target_num_features);
    vl_covdet_set_use_adaptive_suppression(covdet, use_adaptive_suppression);

    // process the image and run the detector
    vl_covdet_put_image(covdet, image.data(), image.shape(1), image.shape(0));

    // clock_t t_scalespace = clock();

    vl_covdet_detect(covdet);

    // clock_t t_detect = clock();

    // compute the affine shape of the features (optional)
    // vl_covdet_extract_affine_shape(covdet);

    // clock_t t_affine = clock();

    // compute the orientation of the features (optional)
    vl_covdet_extract_orientations(covdet);

    // clock_t t_orient = clock();

    // get feature descriptors
    numFeatures = vl_covdet_get_num_features(covdet);
    VlCovDetFeature const *feature =
        (VlCovDetFeature const *)vl_covdet_get_features(covdet);
    VlSiftFilt *sift = vl_sift_new(16, 16, 1, 3, 0);
    vl_index i;
    vl_index patchResolution = 15;
    double patchRelativeExtent = 7.5;
    double patchRelativeSmoothing = 1;
    vl_size patchSide = 2 * patchResolution + 1;
    double patchStep = (double)patchRelativeExtent / patchResolution;
    points.resize(4 * numFeatures);
    desc.resize(dimension * numFeatures);
    std::vector<float> patch(patchSide * patchSide);
    std::vector<float> patchXY(2 * patchSide * patchSide);

    vl_sift_set_magnif(sift, 3.0);
    for (i = 0; i < (signed)numFeatures; ++i) {
      const VlFrameOrientedEllipse &frame = feature[i].frame;
      float det = frame.a11 * frame.a22 - frame.a12 * frame.a21;
      float size = sqrt(fabs(det));
      float angle = atan2(frame.a21, frame.a11) * 180.0f / M_PI;
      points[4 * i + 0] = frame.x;
      points[4 * i + 1] = frame.y;
      points[4 * i + 2] = size;
      points[4 * i + 3] = angle;

      vl_covdet_extract_patch_for_frame(covdet, &patch[0], patchResolution,
                                        patchRelativeExtent,
                                        patchRelativeSmoothing, frame);

      vl_imgradient_polar_f(&patchXY[0], &patchXY[1], 2, 2 * patchSide,
                            &patch[0], patchSide, patchSide, patchSide);

      vl_sift_calc_raw_descriptor(
          sift, &patchXY[0], &desc[dimension * i], (int)patchSide,
          (int)patchSide, (double)(patchSide - 1) / 2,
          (double)(patchSide - 1) / 2,
          (double)patchRelativeExtent / (3.0 * (4 + 1) / 2) / patchStep,
          VL_PI / 2);
    }
    vl_sift_delete(sift);
    vl_covdet_delete(covdet);

    // clock_t t_description = clock();
    // std::cout << "t_scalespace " << float(t_scalespace -
    // t_start)/CLOCKS_PER_SEC << "\n"; std::cout << "t_detect " <<
    // float(t_detect - t_scalespace)/CLOCKS_PER_SEC << "\n"; std::cout <<
    // "t_affine " << float(t_affine - t_detect)/CLOCKS_PER_SEC << "\n";
    // std::cout << "t_orient " << float(t_orient - t_affine)/CLOCKS_PER_SEC <<
    // "\n"; std::cout << "description " << float(t_description -
    // t_orient)/CLOCKS_PER_SEC << "\n";
<<<<<<< HEAD
    py::gil_scoped_acquire acquire;
    
    py::list retn;
    retn.append(foundation::py_array_from_data(&points[0], numFeatures, 4));
    retn.append(
        foundation::py_array_from_data(&desc[0], numFeatures, dimension));
    return std::move(retn);
=======
>>>>>>> a17c6aa5
  }

  py::list retn;
  retn.append(foundation::py_array_from_data(&points[0], numFeatures, 4));
  retn.append(foundation::py_array_from_data(&desc[0], numFeatures, dimension));
  return std::move(retn);
}

}  // namespace features<|MERGE_RESOLUTION|>--- conflicted
+++ resolved
@@ -108,16 +108,6 @@
     // std::cout << "t_orient " << float(t_orient - t_affine)/CLOCKS_PER_SEC <<
     // "\n"; std::cout << "description " << float(t_description -
     // t_orient)/CLOCKS_PER_SEC << "\n";
-<<<<<<< HEAD
-    py::gil_scoped_acquire acquire;
-    
-    py::list retn;
-    retn.append(foundation::py_array_from_data(&points[0], numFeatures, 4));
-    retn.append(
-        foundation::py_array_from_data(&desc[0], numFeatures, dimension));
-    return std::move(retn);
-=======
->>>>>>> a17c6aa5
   }
 
   py::list retn;
