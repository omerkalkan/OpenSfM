--- conflicted
+++ resolved
@@ -54,57 +54,12 @@
     }
   }
 
-<<<<<<< HEAD
-  double observed_x_;
-  double observed_y_;
-  double scale_;
-};
-
-template <typename T>
-void BrownPerspectiveProject(const T* const camera,
-                             const T point[3],
-                             T projection[2]) {
-  T xp = point[0] / point[2];
-  T yp = point[1] / point[2];
-
-  // Apply Brown--Conrady radial and tangential distortion
-  const T& k1 = camera[BA_BROWN_CAMERA_K1];
-  const T& k2 = camera[BA_BROWN_CAMERA_K2];
-  const T& p1 = camera[BA_BROWN_CAMERA_P1];
-  const T& p2 = camera[BA_BROWN_CAMERA_P2];
-  const T& k3 = camera[BA_BROWN_CAMERA_K3];
-  T r2 = xp * xp + yp * yp;
-  T radial_distortion = T(1.0) + r2  * (k1 + r2 * (k2 + r2 * k3));
-
-  T x_tangential_distortion = T(2.0) * p1 * xp * yp + p2 * (r2 + T(2.0) * xp * xp);
-  T x_distorted = xp * radial_distortion + x_tangential_distortion;
-
-  T y_tangential_distortion = p1 * (r2 + T(2.0) * yp * yp) + T(2.0) * p2 * xp * yp;
-  T y_distorted = yp * radial_distortion + y_tangential_distortion;
-
-  // Compute final projected point position.
-  const T& focal_x = camera[BA_BROWN_CAMERA_FOCAL_X];
-//   const T& focal_y = camera[BA_BROWN_CAMERA_FOCAL_Y];
-  const T& c_x = camera[BA_BROWN_CAMERA_C_X];
-  const T& c_y = camera[BA_BROWN_CAMERA_C_Y];
-  projection[0] = focal_x * x_distorted + c_x;
-  projection[1] = focal_x * y_distorted + c_y; // Not a typo, we modified this to use only focal_x
-}
-
-struct BrownPerspectiveReprojectionError {
-  BrownPerspectiveReprojectionError(double observed_x, double observed_y, double std_deviation)
-      : observed_x_(observed_x)
-      , observed_y_(observed_y)
-      , scale_(1.0 / std_deviation)
-  {}
-=======
   void SetScaleType(int index, const ScaleType& type) {
     if (index > count_) {
       throw std::runtime_error("Parameter index out-of-range");
     }
     scale_types_[index] = type;
   }
->>>>>>> d4e9302e
 
   template <typename T>
   bool operator()(const T* const parameters, T* residuals) const {
@@ -287,58 +242,6 @@
   Vec3d bearing_vector_;
 };
 
-<<<<<<< HEAD
-struct BrownInternalParametersPriorError {
-  BrownInternalParametersPriorError(double focal_x_estimate,
-                                    double focal_x_std_deviation,
-                                    double focal_y_estimate,
-                                    double focal_y_std_deviation,
-                                    double c_x_estimate,
-                                    double c_x_std_deviation,
-                                    double c_y_estimate,
-                                    double c_y_std_deviation,
-                                    double k1_estimate,
-                                    double k1_std_deviation,
-                                    double k2_estimate,
-                                    double k2_std_deviation,
-                                    double p1_estimate,
-                                    double p1_std_deviation,
-                                    double p2_estimate,
-                                    double p2_std_deviation,
-                                    double k3_estimate,
-                                    double k3_std_deviation)
-      : log_focal_x_estimate_(log(focal_x_estimate))
-      , focal_x_scale_(1.0 / focal_x_std_deviation)
-      , log_focal_y_estimate_(log(focal_y_estimate))
-      , focal_y_scale_(1.0 / focal_y_std_deviation)
-      , c_x_estimate_(c_x_estimate)
-      , c_x_scale_(1.0 / c_x_std_deviation)
-      , c_y_estimate_(c_y_estimate)
-      , c_y_scale_(1.0 / c_y_std_deviation)
-      , k1_estimate_(k1_estimate)
-      , k1_scale_(1.0 / k1_std_deviation)
-      , k2_estimate_(k2_estimate)
-      , k2_scale_(1.0 / k2_std_deviation)
-      , p1_estimate_(p1_estimate)
-      , p1_scale_(1.0 / p1_std_deviation)
-      , p2_estimate_(p2_estimate)
-      , p2_scale_(1.0 / p2_std_deviation)
-      , k3_estimate_(k3_estimate)
-      , k3_scale_(1.0 / k3_std_deviation)
-  {}
-
-  template <typename T>
-  bool operator()(const T* const parameters, T* residuals) const {
-    residuals[0] = T(focal_x_scale_) * (log(parameters[BA_BROWN_CAMERA_FOCAL_X]) - T(log_focal_x_estimate_));
-    residuals[1] = T(0); //T(focal_y_scale_) * (log(parameters[BA_BROWN_CAMERA_FOCAL_Y]) - T(log_focal_y_estimate_));
-    residuals[2] = T(c_x_scale_) * (parameters[BA_BROWN_CAMERA_C_X] - T(c_x_estimate_));
-    residuals[3] = T(c_y_scale_) * (parameters[BA_BROWN_CAMERA_C_Y] - T(c_y_estimate_));
-    residuals[4] = T(k1_scale_) * (parameters[BA_BROWN_CAMERA_K1] - T(k1_estimate_));
-    residuals[5] = T(k2_scale_) * (parameters[BA_BROWN_CAMERA_K2] - T(k2_estimate_));
-    residuals[6] = T(p1_scale_) * (parameters[BA_BROWN_CAMERA_P1] - T(p1_estimate_));
-    residuals[7] = T(p2_scale_) * (parameters[BA_BROWN_CAMERA_P2] - T(p2_estimate_));
-    residuals[8] = T(k3_scale_) * (parameters[BA_BROWN_CAMERA_K3] - T(k3_estimate_));
-=======
 class ReprojectionError3DAnalytic
     : protected ReprojectionError3D,
       public ceres::SizedCostFunction<3, 1, 6, 3> {
@@ -396,7 +299,6 @@
     for (int i = 0; i < Size; ++i) {
       residuals[i] = scale_ * (transformed[i] - bearing_vector_[i]);
     }
->>>>>>> d4e9302e
     return true;
   }
 };