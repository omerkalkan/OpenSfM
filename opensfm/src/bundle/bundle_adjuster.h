--- conflicted
+++ resolved
@@ -71,95 +71,12 @@
   }
 };
 
-<<<<<<< HEAD
-template <class T>
-struct BAData {
- public:
-  using ValueType = T;
-
-  BAData(const T &value, const T &prior, const T &sigma)
-      : value_(value), prior_(prior), sigma_(sigma) {}
-
-  virtual ~BAData() {}
-
-  VecXd &GetValueData() {
-    ValueToData(value_, value_data_);
-    return value_data_;
-  }
-
-  Camera GetValue() {
-    Camera v = value_;
-    DataToValue(value_data_, v);
-    return v;
-  }
-
-  VecXd GetPriorData() const {
-    VecXd prior_data;
-    ValueToData(prior_, prior_data);
-    return prior_data;
-  }
-
-  VecXd GetSigmaData() const {
-    VecXd sigma_data;
-    ValueToData(sigma_, sigma_data);
-    return sigma_data;
-  }
-  void SetSigma(const T &sigma) { sigma_ = sigma; }
-
-  virtual void ValueToData(const T &value, VecXd &data) const = 0;
-  virtual void DataToValue(const VecXd &data, T &value) const = 0;
-
- protected:
-  VecXd value_data_;
-
-  T value_;
-  T prior_;
-  T sigma_;
-};
-
-struct BACamera : public BAData<Camera> {
-  BACamera(const Camera &value, const Camera &prior, const Camera &sigma)
-      : BAData<Camera>(value, prior, sigma),
-        all_parameters_(value.GetParametersTypes()),
-        parameters_to_optimize_(value.GetParametersTypes()),
-        keep_ar_constant(value.GetProjectionType() == ProjectionType::BROWN){}
-
-  std::vector<Camera::Parameters> GetParametersToOptimize() {
-    return parameters_to_optimize_;
-  }
-
-  void SetParametersToOptimize(const std::vector<Camera::Parameters> &p) {
-    parameters_to_optimize_ = p;
-  }
-
-  bool keep_ar_constant;
-
- private:
-  void ValueToData(const Camera &value, VecXd &data) const final {
-    if (data.size() == 0) {
-      data = value.GetParametersValues();
-    }
-  }
-
-  void DataToValue(const VecXd &data, Camera &value) const final {
-    if (data.size() > 0) {
-      int count = 0;
-      for (const auto t : all_parameters_) {
-        value.SetParameterValue(t, data(count++));
-      }
-    }
-  }
-
-  std::vector<Camera::Parameters> all_parameters_;
-  std::vector<Camera::Parameters> parameters_to_optimize_;
-=======
 struct PointProjectionObservation {
   Vec2d coordinates;
   Point *point;
   Shot *shot;
   Camera *camera;
   double std_deviation;
->>>>>>> 58d0fc32
 };
 
 struct PointRigProjectionObservation {
