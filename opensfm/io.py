import json
import logging
import os
from typing import List

import cv2
import numpy as np
import pyproj
<<<<<<< HEAD
import rasterio
from rasterio.plot import reshape_as_image
import warnings
warnings.filterwarnings("ignore", category=rasterio.errors.NotGeoreferencedWarning)

=======
from opensfm import context, features, geo, pygeometry, pymap, types
>>>>>>> cc06d262
from PIL import Image


logger = logging.getLogger(__name__)
logging.getLogger("rasterio").setLevel(logging.WARNING)
logging.getLogger("PIL").setLevel(logging.WARNING)

def camera_from_json(key, obj):
    """
    Read camera from a json object
    """
    camera = None
    pt = obj.get("projection_type", "perspective")
    if pt == "perspective":
        camera = pygeometry.Camera.create_perspective(
            obj["focal"], obj.get("k1", 0.0), obj.get("k2", 0.0)
        )
    elif pt == "brown":
        camera = pygeometry.Camera.create_brown(
            obj["focal_x"],
            obj["focal_y"] / obj["focal_x"],
            [obj.get("c_x", 0.0), obj.get("c_y", 0.0)],
            [
                obj.get("k1", 0.0),
                obj.get("k2", 0.0),
                obj.get("k3", 0.0),
                obj.get("p1", 0.0),
                obj.get("p2", 0.0),
            ],
        )
    elif pt == "fisheye":
        camera = pygeometry.Camera.create_fisheye(
            obj["focal"], obj.get("k1", 0.0), obj.get("k2", 0.0)
        )
    elif pt == "fisheye_opencv":
        camera = pygeometry.Camera.create_fisheye_opencv(
            obj["focal_x"],
            obj["focal_y"] / obj["focal_x"],
            [obj.get("c_x", 0.0), obj.get("c_y", 0.0)],
            [
                obj.get("k1", 0.0),
                obj.get("k2", 0.0),
                obj.get("k3", 0.0),
                obj.get("k4", 0.0),
            ],
        )
    elif pt == "dual":
        camera = pygeometry.Camera.create_dual(
            obj.get("transition", 0.5),
            obj["focal"],
            obj.get("k1", 0.0),
            obj.get("k2", 0.0),
        )
    elif pygeometry.Camera.is_panorama(pt):
        camera = pygeometry.Camera.create_spherical()
    else:
        raise NotImplementedError
    camera.id = key
    camera.width = int(obj.get("width", 0))
    camera.height = int(obj.get("height", 0))
    return camera


def shot_from_json(reconstruction, key, obj, is_pano_shot=False):
    """
    Read shot from a json object
    """
    pose = pygeometry.Pose()
    pose.rotation = obj["rotation"]
    if "translation" in obj:
        pose.translation = obj["translation"]

    if is_pano_shot:
        shot = reconstruction.create_pano_shot(key, obj["camera"], pose)
    else:
        shot = reconstruction.create_shot(key, obj["camera"], pose)
    shot.metadata = json_to_pymap_metadata(obj)

    if "scale" in obj:
        shot.scale = obj["scale"]
    if "covariance" in obj:
        shot.covariance = np.array(obj["covariance"])
    if "merge_cc" in obj:
        shot.merge_cc = obj["merge_cc"]
    if "vertices" in obj and "faces" in obj:
        shot.mesh.vertices = obj["vertices"]
        shot.mesh.faces = obj["faces"]

    return shot


def point_from_json(reconstruction, key, obj):
    """
    Read a point from a json object
    """
    point = reconstruction.create_point(key, obj["coordinates"])
    point.color = obj["color"]
    return point


def reconstruction_from_json(obj):
    """
    Read a reconstruction from a json object
    """
    reconstruction = types.Reconstruction()

    # Extract cameras
    for key, value in obj["cameras"].items():
        camera = camera_from_json(key, value)
        reconstruction.add_camera(camera)

    # Extract shots
    for key, value in obj["shots"].items():
        shot_from_json(reconstruction, key, value)

    # Extract points
    if "points" in obj:
        for key, value in obj["points"].items():
            point_from_json(reconstruction, key, value)

    # Extract pano_shots
    if "pano_shots" in obj:
        for key, value in obj["pano_shots"].items():
            is_pano_shot = True
            shot_from_json(reconstruction, key, value, is_pano_shot)

    # Extract main and unit shots
    if "main_shot" in obj:
        reconstruction.main_shot = obj["main_shot"]
    if "unit_shot" in obj:
        reconstruction.unit_shot = obj["unit_shot"]

    # Extract reference topocentric frame
    if "reference_lla" in obj:
        lla = obj["reference_lla"]
        reconstruction.reference = geo.TopocentricConverter(
            lla["latitude"], lla["longitude"], lla["altitude"]
        )

    return reconstruction


def reconstructions_from_json(obj):
    """
    Read all reconstructions from a json object
    """
    return [reconstruction_from_json(i) for i in obj]


def cameras_from_json(obj):
    """
    Read cameras from a json object
    """
    cameras = {}
    for key, value in obj.items():
        cameras[key] = camera_from_json(key, value)
    return cameras


def camera_to_json(camera):
    """
    Write camera to a json object
    """
    if camera.projection_type == "perspective":
        return {
            "projection_type": camera.projection_type,
            "width": camera.width,
            "height": camera.height,
            "focal": camera.focal,
            "k1": camera.k1,
            "k2": camera.k2,
        }
    elif camera.projection_type == "brown":
        return {
            "projection_type": camera.projection_type,
            "width": camera.width,
            "height": camera.height,
            "focal_x": camera.focal,
            "focal_y": camera.focal * camera.aspect_ratio,
            "c_x": camera.principal_point[0],
            "c_y": camera.principal_point[1],
            "k1": camera.k1,
            "k2": camera.k2,
            "p1": camera.p1,
            "p2": camera.p2,
            "k3": camera.k3,
        }
    elif camera.projection_type == "fisheye":
        return {
            "projection_type": camera.projection_type,
            "width": camera.width,
            "height": camera.height,
            "focal": camera.focal,
            "k1": camera.k1,
            "k2": camera.k2,
        }
    elif camera.projection_type == "fisheye_opencv":
        return {
            "projection_type": camera.projection_type,
            "width": camera.width,
            "height": camera.height,
            "focal_x": camera.focal,
            "focal_y": camera.focal * camera.aspect_ratio,
            "c_x": camera.principal_point[0],
            "c_y": camera.principal_point[1],
            "k1": camera.k1,
            "k2": camera.k2,
            "k3": camera.k3,
            "k4": camera.k4,
        }
    elif camera.projection_type == "dual":
        return {
            "projection_type": camera.projection_type,
            "width": camera.width,
            "height": camera.height,
            "focal": camera.focal,
            "k1": camera.k1,
            "k2": camera.k2,
            "transition": camera.transition,
        }
    elif pygeometry.Camera.is_panorama(camera.projection_type):
        return {
            "projection_type": camera.projection_type,
            "width": camera.width,
            "height": camera.height,
        }
    else:
        raise NotImplementedError


def shot_to_json(shot):
    """
    Write shot to a json object
    """
    obj = {
        "rotation": list(shot.pose.rotation),
        "translation": list(shot.pose.translation),
        "camera": shot.camera.id,
    }

    if shot.metadata is not None:
        obj.update(pymap_metadata_to_json(shot.metadata))
    if shot.mesh is not None:
        obj["vertices"] = [list(vertice) for vertice in shot.mesh.vertices]
        obj["faces"] = [list(face) for face in shot.mesh.faces]
    if hasattr(shot, "scale"):
        obj["scale"] = shot.scale
    if hasattr(shot, "covariance"):
        obj["covariance"] = shot.covariance.tolist()
    if hasattr(shot, "merge_cc"):
        obj["merge_cc"] = shot.merge_cc
    return obj


def pymap_metadata_to_json(metadata):
    obj = {}
    if metadata.orientation.has_value:
        obj["orientation"] = metadata.orientation.value
    if metadata.capture_time.has_value:
        obj["capture_time"] = metadata.capture_time.value
    if metadata.gps_accuracy.has_value:
        obj["gps_dop"] = metadata.gps_accuracy.value
    if metadata.gps_position.has_value:
        obj["gps_position"] = list(metadata.gps_position.value)
    if metadata.accelerometer.has_value:
        obj["accelerometer"] = list(metadata.accelerometer.value)
    if metadata.compass_angle.has_value and metadata.compass_accuracy.has_value:
        obj["compass"] = {
            "angle": metadata.compass_angle.value,
            "accuracy": metadata.compass_accuracy.value,
        }
    else:
        if metadata.compass_angle.has_value:
            obj["compass"] = {"angle": metadata.compass_angle.value}
        elif metadata.compass_accuracy.has_value:
            obj["compass"] = {"accuracy": metadata.compass_accuracy.value}
    if metadata.sequence_key.has_value:
        obj["skey"] = metadata.sequence_key.value
    return obj


def json_to_pymap_metadata(obj):
    metadata = pymap.ShotMeasurements()
    if obj.get("orientation") is not None:
        metadata.orientation.value = obj.get("orientation")
    if obj.get("capture_time") is not None:
        metadata.capture_time.value = obj.get("capture_time")
    if obj.get("gps_dop") is not None:
        metadata.gps_accuracy.value = obj.get("gps_dop")
    if obj.get("gps_position") is not None:
        metadata.gps_position.value = obj.get("gps_position")
    if obj.get("skey") is not None:
        metadata.sequence_key.value = obj.get("skey")
    if obj.get("accelerometer") is not None:
        metadata.accelerometer.value = obj.get("accelerometer")
    if obj.get("compass") is not None:
        compass = obj.get("compass")
        if "angle" in compass:
            metadata.compass_angle.value = compass["angle"]
        if "accuracy" in compass:
            metadata.compass_accuracy.value = compass["accuracy"]
    return metadata


def point_to_json(point):
    """
    Write a point to a json object
    """
    return {
        "color": list(point.color.astype(float)),
        "coordinates": list(point.coordinates),
    }


def reconstruction_to_json(reconstruction):
    """
    Write a reconstruction to a json object
    """
    obj = {"cameras": {}, "shots": {}, "points": {}}

    # Extract cameras
    for camera in reconstruction.cameras.values():
        obj["cameras"][camera.id] = camera_to_json(camera)

    # Extract shots
    for shot in reconstruction.shots.values():
        obj["shots"][shot.id] = shot_to_json(shot)

    # Extract points
    for point in reconstruction.points.values():
        obj["points"][point.id] = point_to_json(point)

    # Extract pano_shots
    if hasattr(reconstruction, "pano_shots"):
        if len(reconstruction.pano_shots) > 0:
            obj["pano_shots"] = {}
            for shot in reconstruction.pano_shots.values():
                obj["pano_shots"][shot.id] = shot_to_json(shot)

    # Extract main and unit shots
    if hasattr(reconstruction, "main_shot"):
        obj["main_shot"] = reconstruction.main_shot
    if hasattr(reconstruction, "unit_shot"):
        obj["unit_shot"] = reconstruction.unit_shot

    # Extract reference topocentric frame
    if reconstruction.reference:
        ref = reconstruction.reference
        obj["reference_lla"] = {
            "latitude": ref.lat,
            "longitude": ref.lon,
            "altitude": ref.alt,
        }

    return obj


def reconstructions_to_json(reconstructions):
    """
    Write all reconstructions to a json object
    """
    return [reconstruction_to_json(i) for i in reconstructions]


def cameras_to_json(cameras):
    """
    Write cameras to a json object
    """
    obj = {}
    for camera in cameras.values():
        obj[camera.id] = camera_to_json(camera)
    return obj


def camera_from_vector(
    camera_id: str,
    width: int,
    height: int,
    projection_type: str,
    parameters: List[float],
) -> pygeometry.Camera:
    """Build a camera from a serialized vector of parameters."""
    if projection_type == "perspective":
        focal, k1, k2 = parameters
        camera = pygeometry.Camera.create_perspective(focal, k1, k2)
    elif projection_type == "brown":
        fx, fy, cx, cy, k1, k2, p1, p2, k3 = parameters
        camera = pygeometry.Camera.create_brown(
            fx, fy / fx, [cx, cy], [k1, k2, k3, p1, p2]
        )
    elif projection_type == "fisheye":
        focal, k1, k2 = parameters
        camera = pygeometry.Camera.create_fisheye(focal, k1, k2)
    elif projection_type == "fisheye_opencv":
        fx, fy, cx, cy, k1, k2, k3, k4 = parameters
        camera = pygeometry.Camera.create_fisheye_opencv(
            fx, fy / fx, [cx, cy], [k1, k2, k3, k4]
        )
    elif projection_type == "dual":
        focal, k1, k2, transition = parameters
        camera = pygeometry.Camera.create_dual(transition, focal, k1, k2)
    elif pygeometry.Camera.is_panorama(projection_type):
        camera = pygeometry.Camera.create_spherical()
    else:
        raise NotImplementedError
    camera.id = camera_id
    camera.width = width
    camera.height = height
    return camera


def camera_to_vector(camera: pygeometry.Camera) -> List[float]:
    """Serialize camera parameters to a vector of floats."""
    if camera.projection_type == "perspective":
        parameters = [camera.focal, camera.k1, camera.k2]
    elif camera.projection_type == "brown":
        parameters = [
            camera.focal,
            camera.focal * camera.aspect_ratio,
            camera.principal_point[0],
            camera.principal_point[1],
            camera.k1,
            camera.k2,
            camera.p1,
            camera.p2,
            camera.k3,
        ]
    elif camera.projection_type == "fisheye":
        parameters = [camera.focal, camera.k1, camera.k2]
    elif camera.projection_type == "fisheye_opencv":
        parameters = [
            camera.focal,
            camera.focal * camera.aspect_ratio,
            camera.principal_point[0],
            camera.principal_point[1],
            camera.k1,
            camera.k2,
            camera.k3,
            camera.k4,
        ]
    elif camera.projection_type == "dual":
        parameters = [
            camera.focal,
            camera.k1,
            camera.k2,
            camera.transition,
        ]
    elif pygeometry.Camera.is_panorama(camera.projection_type):
        parameters = []
    else:
        raise NotImplementedError

    return parameters


def _read_gcp_list_lines(lines, projection, reference, exif):
    points = {}
    for line in lines:
        words = line.split(None, 5)
        easting, northing, alt, pixel_x, pixel_y = map(float, words[:5])
        shot_id = words[5].strip()
        key = (easting, northing, alt)

        if key in points:
            point = points[key]
        else:
            # Convert 3D coordinates
            if np.isnan(alt):
                alt = 0
                has_altitude = False
            else:
                has_altitude = True
            if projection is not None:
                lon, lat = projection(easting, northing, inverse=True)
            else:
                lon, lat = easting, northing

            point = pymap.GroundControlPoint()
            point.id = "unnamed-%d" % len(points)
            point.lla = {"latitude": lat, "longitude": lon, "altitude": alt}
            point.has_altitude = has_altitude

            if reference:
                x, y, z = reference.to_topocentric(lat, lon, alt)
                point.coordinates.value = np.array([x, y, z])
            else:
                point.coordinates.reset()

            points[key] = point

        # Convert 2D coordinates
        d = exif[shot_id]
        coordinates = features.normalized_image_coordinates(
            np.array([[pixel_x, pixel_y]]), d["width"], d["height"]
        )[0]

        o = pymap.GroundControlPointObservation()
        o.shot_id = shot_id
        o.projection = coordinates
        point.add_observation(o)

    return list(points.values())


def _parse_utm_projection_string(line):
    """Convert strings like 'WGS84 UTM 32N' to a proj4 definition."""
    words = line.lower().split()
    assert len(words) == 3
    zone = line.split()[2].upper()
    if zone[-1] == "N":
        zone_number = int(zone[:-1])
        zone_hemisphere = "north"
    elif zone[-1] == "S":
        zone_number = int(zone[:-1])
        zone_hemisphere = "south"
    else:
        zone_number = int(zone)
        zone_hemisphere = "north"
    s = "+proj=utm +zone={} +{} +ellps=WGS84 +datum=WGS84 +units=m +no_defs"
    return s.format(zone_number, zone_hemisphere)


def _parse_projection(line):
    """Build a proj4 from the GCP format line."""
    if line.strip() == "WGS84":
        return None
    elif line.upper().startswith("WGS84 UTM"):
        return pyproj.Proj(_parse_utm_projection_string(line))
    elif "+proj" in line:
        return pyproj.Proj(line)
    else:
        raise ValueError("Un-supported geo system definition: {}".format(line))


def _valid_gcp_line(line):
    stripped = line.strip()
    return stripped and stripped[0] != "#"


def read_gcp_list(fileobj, reference, exif):
    """Read a ground control points from a gcp_list.txt file.

    It requires the points to be in the WGS84 lat, lon, alt format.
    If reference is None, topocentric data won't be initialized.
    """
    all_lines = fileobj.readlines()
    lines = iter(filter(_valid_gcp_line, all_lines))
    projection = _parse_projection(next(lines))
    points = _read_gcp_list_lines(lines, projection, reference, exif)
    return points


def read_ground_control_points(fileobj, reference):
    """Read ground control points from json file.

    Returns list of types.GroundControlPoint.
    """
    obj = json_load(fileobj)

    points = []
    for point_dict in obj["points"]:
        point = pymap.GroundControlPoint()
        point.id = point_dict["id"]
        lla = point_dict.get("position")
        if lla:
            point.lla = lla
            point.has_altitude = "altitude" in point.lla
            if reference:
                point.coordinates.value = reference.to_topocentric(
                    point.lla["latitude"],
                    point.lla["longitude"],
                    point.lla.get("altitude", 0),
                )
            else:
                point.coordinates.reset()

        observations = []
        observing_images = set()
        for o_dict in point_dict["observations"]:
            o = pymap.GroundControlPointObservation()
            o.shot_id = o_dict["shot_id"]
            if o.shot_id in observing_images:
                logger.warning(
                    "GCP {} has multiple observations in image {}".format(
                        point.id, o.shot_id
                    )
                )
            observing_images.add(o.shot_id)
            if "projection" in o_dict:
                o.projection = np.array(o_dict["projection"])
            observations.append(o)
        point.observations = observations
        points.append(point)
    return points


def write_ground_control_points(gcp, fileobj, reference):
    """Write ground control points to json file."""
    obj = {"points": []}

    for point in gcp:
        point_obj = {}
        point_obj["id"] = point.id
        if point.lla:
            point_obj["position"] = {
                "latitude": point.lla["latitude"],
                "longitude": point.lla["longitude"],
            }
            if point.has_altitude:
                point_obj["position"]["altitude"] = point.lla["altitude"]
        elif point.coordinates.has_value:
            lat, lon, alt = reference.to_lla(*point.coordinates.value)
            point_obj["position"] = {
                "latitude": lat,
                "longitude": lon,
            }
            if point.has_altitude:
                point_obj["position"]["altitude"] = alt

        point_obj["observations"] = []
        for observation in point.observations:
            point_obj["observations"].append(
                {
                    "shot_id": observation.shot_id,
                    "projection": tuple(observation.projection),
                }
            )

        obj["points"].append(point_obj)

    json_dump(obj, fileobj)


def mkdir_p(path):
    """Make a directory including parent directories."""
    return os.makedirs(path, exist_ok=True)


def open_wt(path):
    """Open a file in text mode for writing utf-8."""
    return open(path, "w", encoding="utf-8")


def open_rt(path):
    """Open a file in text mode for reading utf-8."""
    return open(path, "r", encoding="utf-8")


def json_dump_kwargs(minify=False):
    if minify:
        indent, separators = None, (",", ":")
    else:
        indent, separators = 4, None
    return {"indent": indent, "ensure_ascii": False, "separators": separators}


def json_dump(data, fout, minify=False):
    kwargs = json_dump_kwargs(minify)
    return json.dump(data, fout, **kwargs)


def json_dumps(data, minify=False):
    kwargs = json_dump_kwargs(minify)
    return json.dumps(data, **kwargs)


def json_load(fp):
    return json.load(fp)


def json_loads(text):
    return json.loads(text)


def imread(filename, grayscale=False, unchanged=False, anydepth=False):
    _, ext = os.path.splitext(filename)
    if ext.lower() == ".tiff" or ext.lower() == ".tif":
        return imread_rasterio(filename, grayscale=grayscale, unchanged=unchanged, anydepth=anydepth)
    else:
        return imread_cv(filename, grayscale=grayscale, unchanged=unchanged, anydepth=anydepth)


def imread_cv(filename, grayscale=False, unchanged=False, anydepth=False):
    """Load image as an array ignoring EXIF orientation."""
    if context.OPENCV3:
        if grayscale:
            flags = cv2.IMREAD_GRAYSCALE
        elif unchanged:
            flags = cv2.IMREAD_UNCHANGED
        else:
            flags = cv2.IMREAD_COLOR

        try:
            flags |= cv2.IMREAD_IGNORE_ORIENTATION
        except AttributeError:
            logger.warning(
                "OpenCV version {} does not support loading images without "
                "rotating them according to EXIF. Please upgrade OpenCV to "
                "version 3.2 or newer.".format(cv2.__version__)
            )

        if anydepth:
            flags |= cv2.IMREAD_ANYDEPTH
    else:
        if grayscale:
            flags = cv2.CV_LOAD_IMAGE_GRAYSCALE
        elif unchanged:
            flags = cv2.CV_LOAD_IMAGE_UNCHANGED
        else:
            flags = cv2.CV_LOAD_IMAGE_COLOR

        if anydepth:
            flags |= cv2.CV_LOAD_IMAGE_ANYDEPTH

    image = cv2.imread(filename, flags)

    if image is None:
        raise IOError("Unable to load image {}".format(filename))

    if len(image.shape) == 3:
        image[:, :, :3] = image[:, :, [2, 1, 0]]  # Turn BGR to RGB (or BGRA to RGBA)
    return image


def imread_rasterio(filename, grayscale=False, unchanged=False, anydepth=False):
    """Load image as an array ignoring EXIF orientation."""
    if grayscale:
        raise IOError("Grayscale not implemented")

    with rasterio.open(filename, "r") as f:
        image = reshape_as_image(f.read())

    if image is None: 
        raise IOError("Unable to load image {}".format(filename))

    if not anydepth or not unchanged:
        # Convert to 8bit
        try:
            data_range = np.iinfo(image.dtype)
            value_range = float(data_range.max) - float(data_range.min)
        except ValueError:
            # For floats use the actual range of the image values
            value_range = float(image.max()) - float(image.min())
        
        image = image.astype(np.float32)
        image *= 255.0 / value_range
        np.around(image, out=image)
        image = image.astype(np.uint8)

    if not unchanged:
        # Convert to RGB
        if image.shape[2] == 1:
            image = np.repeat(image[:, :, :], 3, axis=2)
        elif image.shape[2] > 3:
            image = image[:,:,:3]

    return image


def imwrite(filename, image):
    _, ext = os.path.splitext(filename)
    if ext.lower() == ".tiff" or ext.lower() == ".tif":
        return imwrite_rasterio(filename, image)
    else:
        return imwrite_cv(filename, image)


def imwrite_rasterio(filename, image):
    if len(image.shape) == 2:
        image = np.repeat(image[:, :, np.newaxis], 1, axis=2)

    profile =  {
        'width': image.shape[1], 
        'height': image.shape[0], 
        'count': image.shape[2],
        'blockxsize': 512,
        'blockysize': 512,
        'compress': 'lzw',
        'predictor': 3 if image.dtype == np.float32 else 2,
        'driver': 'GTiff',
        'dtype': image.dtype,
        'interleave': 'pixel',
        'tiled': False
    }

    with rasterio.open(filename, "w", **profile) as f:
        for b in range(0, image.shape[2]):
            f.write(image[:,:,b], b + 1)


def imwrite_cv(filename, image):
    """Write an image to a file"""
    if len(image.shape) == 3:
        image[:, :, :3] = image[:, :, [2, 1, 0]]  # Turn RGB to BGR (or RGBA to BGRA)
    cv2.imwrite(filename, image)


def image_size(filename):
    """Height and width of an image."""
    try:
        with Image.open(filename) as img:
            width, height = img.size
            return height, width
    except Exception:
        # Slower fallback
        image = imread(filename)
        return image.shape[:2]


# Bundler


def export_bundler(
    image_list, reconstructions, track_manager, bundle_file_path, list_file_path
):
    """
    Generate a reconstruction file that is consistent with Bundler's format
    """

    mkdir_p(bundle_file_path)
    mkdir_p(list_file_path)

    for j, reconstruction in enumerate(reconstructions):
        lines = []
        lines.append("# Bundle file v0.3")
        points = reconstruction.points
        shots = reconstruction.shots
        num_point = len(points)
        num_shot = len(image_list)
        lines.append(" ".join(map(str, [num_shot, num_point])))
        shots_order = {key: i for i, key in enumerate(image_list)}

        # cameras
        for shot_id in image_list:
            if shot_id in shots:
                shot = shots[shot_id]
                camera = shot.camera
                if shot.camera.projection_type == "brown":
                    # Will aproximate Brown model, not optimal
                    focal_normalized = camera.focal_x
                else:
                    focal_normalized = camera.focal
                scale = max(camera.width, camera.height)
                focal = focal_normalized * scale
                k1 = camera.k1
                k2 = camera.k2
                R = shot.pose.get_rotation_matrix()
                t = np.array(shot.pose.translation)
                R[1], R[2] = -R[1], -R[2]  # Reverse y and z
                t[1], t[2] = -t[1], -t[2]
                lines.append(" ".join(map(str, [focal, k1, k2])))
                for i in range(3):
                    lines.append(" ".join(map(str, R[i])))
                t = " ".join(map(str, t))
                lines.append(t)
            else:
                for _ in range(5):
                    lines.append("0 0 0")

        # tracks
        for point in points.values():
            coord = point.coordinates
            color = list(map(int, point.color))
            view_list = track_manager.get_track_observations(point.id)
            lines.append(" ".join(map(str, coord)))
            lines.append(" ".join(map(str, color)))
            view_line = []
            for shot_key, obs in view_list.items():
                if shot_key in shots.keys():
                    v = obs.point
                    shot_index = shots_order[shot_key]
                    camera = shots[shot_key].camera
                    scale = max(camera.width, camera.height)
                    x = v[0] * scale
                    y = -v[1] * scale
                    view_line.append(" ".join(map(str, [shot_index, obs.id, x, y])))

            lines.append(str(len(view_line)) + " " + " ".join(view_line))

        bundle_file = os.path.join(
            bundle_file_path, "bundle_r" + str(j).zfill(3) + ".out"
        )
        with open_wt(bundle_file) as fout:
            fout.writelines("\n".join(lines) + "\n")

        list_file = os.path.join(list_file_path, "list_r" + str(j).zfill(3) + ".out")
        with open_wt(list_file) as fout:
            fout.writelines("\n".join(map(str, image_list)))


def import_bundler(
    data_path, bundle_file, list_file, track_file, reconstruction_file=None
):
    """
    Reconstruction and tracks graph from Bundler's output
    """

    # Init OpenSfM working folder.
    mkdir_p(data_path)

    # Copy image list.
    list_dir = os.path.dirname(list_file)
    with open_rt(list_file) as fin:
        lines = fin.read().splitlines()
    ordered_shots = []
    image_list = []
    for line in lines:
        image_path = os.path.join(list_dir, line.split()[0])
        rel_to_data = os.path.relpath(image_path, data_path)
        image_list.append(rel_to_data)
        ordered_shots.append(os.path.basename(image_path))
    with open_wt(os.path.join(data_path, "image_list.txt")) as fout:
        fout.write("\n".join(image_list) + "\n")

    # Check for bundle_file
    if not bundle_file or not os.path.isfile(bundle_file):
        return None

    with open_rt(bundle_file) as fin:
        lines = fin.readlines()
    offset = 1 if "#" in lines[0] else 0

    # header
    num_shot, num_point = map(int, lines[offset].split(" "))
    offset += 1

    # initialization
    reconstruction = types.Reconstruction()

    # cameras
    for i in range(num_shot):
        # Creating a model for each shot.
        shot_key = ordered_shots[i]
        focal, k1, k2 = map(float, lines[offset].rstrip("\n").split(" "))

        if focal > 0:
            im = imread(os.path.join(data_path, image_list[i]))
            height, width = im.shape[0:2]
            camera = pygeometry.Camera.create_perspective(
                focal / max(width, height), k1, k2
            )
            camera.id = "camera_" + str(i)
            camera.width = width
            camera.height = height
            reconstruction.add_camera(camera)

            # Shots
            rline = []
            for k in range(3):
                rline += lines[offset + 1 + k].rstrip("\n").split(" ")
            R = " ".join(rline)
            t = lines[offset + 4].rstrip("\n").split(" ")
            R = np.array(list(map(float, R.split()))).reshape(3, 3)
            t = np.array(list(map(float, t)))
            R[1], R[2] = -R[1], -R[2]  # Reverse y and z
            t[1], t[2] = -t[1], -t[2]
            pose = pygeometry.Pose()
            pose.set_rotation_matrix(R)
            pose.translation = t

            reconstruction.create_shot(shot_key, camera.id, pose)
        else:
            logger.warning("ignoring failed image {}".format(shot_key))
        offset += 5

    # tracks
    track_lines = []
    for i in range(num_point):
        coordinates = lines[offset].rstrip("\n").split(" ")
        color = lines[offset + 1].rstrip("\n").split(" ")
        point = reconstruction.create_point(i, list(map(float, coordinates)))
        point.color = list(map(int, color))

        view_line = lines[offset + 2].rstrip("\n").split(" ")

        num_view, view_list = int(view_line[0]), view_line[1:]

        for k in range(num_view):
            shot_key = ordered_shots[int(view_list[4 * k])]
            if shot_key in reconstruction.shots:
                camera = reconstruction.shots[shot_key].camera
                scale = max(camera.width, camera.height)
                v = "{}\t{}\t{}\t{}\t{}\t{}\t{}\t{}".format(
                    shot_key,
                    i,
                    view_list[4 * k + 1],
                    float(view_list[4 * k + 2]) / scale,
                    -float(view_list[4 * k + 3]) / scale,
                    point.color[0],
                    point.color[1],
                    point.color[2],
                )
                track_lines.append(v)
        offset += 3

    # save track file
    with open_wt(track_file) as fout:
        fout.writelines("\n".join(track_lines))

    # save reconstruction
    if reconstruction_file is not None:
        with open_wt(reconstruction_file) as fout:
            obj = reconstructions_to_json([reconstruction])
            json_dump(obj, fout)
    return reconstruction


# PLY


def ply_header(count_vertices, with_normals=False):
    if with_normals:
        header = [
            "ply",
            "format ascii 1.0",
            "element vertex {}".format(count_vertices),
            "property float x",
            "property float y",
            "property float z",
            "property float nx",
            "property float ny",
            "property float nz",
            "property uchar diffuse_red",
            "property uchar diffuse_green",
            "property uchar diffuse_blue",
            "end_header",
        ]
    else:
        header = [
            "ply",
            "format ascii 1.0",
            "element vertex {}".format(count_vertices),
            "property float x",
            "property float y",
            "property float z",
            "property uchar diffuse_red",
            "property uchar diffuse_green",
            "property uchar diffuse_blue",
            "end_header",
        ]
    return header


def points_to_ply_string(vertices):
    header = ply_header(len(vertices))
    return "\n".join(header + vertices + [""])


def ply_to_points(filename):
    points, normals, colors = [], [], []
    with open(filename, "r") as fin:
        line = fin.readline()
        while "end_header" not in line:
            line = fin.readline()
        line = fin.readline()
        while line != "":
            line = fin.readline()
            tokens = line.rstrip().split(" ")
            if len(tokens) == 6 or len(tokens) == 7:  # XYZ and RGB(A)
                x, y, z, r, g, b = tokens[0:6]
                nx, ny, nz = 0, 0, 0
            elif len(tokens) > 7:  # XYZ + Normal + RGB
                x, y, z = tokens[0:3]
                nx, ny, nz = tokens[3:6]
                r, g, b = tokens[6:9]
            else:
                break
            points.append([float(x), float(y), float(z)])
            normals.append([float(nx), float(ny), float(nz)])
            colors.append([int(r), int(g), int(b)])
    return np.array(points), np.array(normals), np.array(colors)


def reconstruction_to_ply(reconstruction, no_cameras=False, no_points=False):
    """Export reconstruction points as a PLY string."""
    vertices = []

    if not no_points:
        for point in reconstruction.points.values():
            p, c = point.coordinates, point.color
            s = "{} {} {} {} {} {}".format(
                p[0], p[1], p[2], int(c[0]), int(c[1]), int(c[2])
            )
            vertices.append(s)

    if not no_cameras:
        for shot in reconstruction.shots.values():
            o = shot.pose.get_origin()
            R = shot.pose.get_rotation_matrix()
            for axis in range(3):
                c = 255 * np.eye(3)[axis]
                for depth in np.linspace(0, 2, 10):
                    p = o + depth * R[axis]
                    s = "{} {} {} {} {} {}".format(
                        p[0], p[1], p[2], int(c[0]), int(c[1]), int(c[2])
                    )
                    vertices.append(s)
    return points_to_ply_string(vertices)<|MERGE_RESOLUTION|>--- conflicted
+++ resolved
@@ -6,16 +6,14 @@
 import cv2
 import numpy as np
 import pyproj
-<<<<<<< HEAD
+from opensfm import context, features, geo, pygeometry, pymap, types
+from PIL import Image
+
 import rasterio
 from rasterio.plot import reshape_as_image
 import warnings
 warnings.filterwarnings("ignore", category=rasterio.errors.NotGeoreferencedWarning)
 
-=======
-from opensfm import context, features, geo, pygeometry, pymap, types
->>>>>>> cc06d262
-from PIL import Image
 
 
 logger = logging.getLogger(__name__)
